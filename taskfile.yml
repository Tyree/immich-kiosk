version: "3"
env:
<<<<<<< HEAD
  VERSION: 0.11.3-beta.2
=======
  VERSION: 0.11.3-beta.3
>>>>>>> cbefc6d4
tasks:
  default:
    deps: [build]
    cmds:
      - KIOSK_DEBUG=true ./dist/kiosk

  verbose:
    deps: [build]
    cmds:
      - KIOSK_DEBUG_VERBOSE=true ./dist/kiosk

  frontend:
    deps: [frontend-test, frontend-css, frontend-js]
    dir: ./frontend
    cmds:
      - pnpm lint

  frontend-build:
    dir: ./frontend
    cmds:
      - pnpm build

  frontend-test:
    dir: ./frontend
    cmds:
      - pnpm test

  frontend-css:
    dir: ./frontend
    cmds:
      - pnpm css

  frontend-js:
    dir: ./frontend
    cmds:
      - pnpm js

  templ:
    cmds:
      - templ generate

  test:
    cmds:
      - go test ./...

  lint:
    cmds:
      - golangci-lint run

  build:
    deps: [frontend, templ]
    cmds:
      - go generate *.go
      - CGO_ENABLED=0 go build -installsuffix cgo -ldflags "-X main.version={{.VERSION}}" -o dist/kiosk .

  docker-image:
    deps: [build]
    cmds:
      - docker build --no-cache --build-arg VERSION={{.VERSION}} --load -t damongolding/immich-kiosk:{{.VERSION}} -t damongolding/immich-kiosk:latest .

  docker-buildx:
    cmds:
      - docker buildx create --name mybuilder --use
      - docker buildx install

  docker-image-push:
    deps: [build]
    cmds:
      - docker build --build-arg VERSION={{.VERSION}} --platform linux/amd64,linux/arm64 --push -t damongolding/immich-kiosk:{{.VERSION}} -t damongolding/immich-kiosk:latest .

  docker-dev-push:
    deps: [build]
    cmds:
      - docker build --build-arg VERSION={{.VERSION}}-DEVELOPMENT --platform linux/amd64,linux/arm64 --push -t damongolding/immich-kiosk-development:{{.VERSION}} -t damongolding/immich-kiosk-development:latest .

  outdated:
    cmds:
      - go list -m -u all
      - cd frontend && pnpm outdated

  update-templ:
    cmds:
      - go install github.com/a-h/templ/cmd/templ@latest<|MERGE_RESOLUTION|>--- conflicted
+++ resolved
@@ -1,10 +1,7 @@
 version: "3"
 env:
-<<<<<<< HEAD
-  VERSION: 0.11.3-beta.2
-=======
   VERSION: 0.11.3-beta.3
->>>>>>> cbefc6d4
+
 tasks:
   default:
     deps: [build]
