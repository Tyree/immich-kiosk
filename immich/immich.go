// Package immich provides functions to interact with the Immich API.
//
// It includes functionality for retrieving random images, fetching images
// associated with specific people or albums, and getting image statistics.
// The package also implements caching mechanisms to optimize API calls.
package immich

import (
	"net/url"
	"sync"
	"time"

	"github.com/charmbracelet/log"
	"github.com/patrickmn/go-cache"

	"github.com/damongolding/immich-kiosk/config"
	"github.com/damongolding/immich-kiosk/utils"
)

<<<<<<< HEAD
// maxRetries the maximum amount of retries to find a IMAGE type
const (
	maxRetries int = 10
	Portrait       = "PORTRAIT"
	Landscape      = "LANDSCAPE"
=======
const (
	AllAlbumsID    = "all"
	SharedAlbumsID = "shared"
>>>>>>> 9aa5a35f
)

var (
	// requestConfig the config for this request
	requestConfig config.Config
	// apiCache cache store for immich api call(s)
	apiCache *cache.Cache
	// apiCacheLock is used to synchronize access to the apiCache
	apiCacheLock sync.Mutex
)

type ImmichPersonStatistics struct {
	Assets int `json:"assets"`
}

type ImmichError struct {
	Message    []string `json:"message"`
	Error      string   `json:"error"`
	StatusCode int      `json:"statusCode"`
}

type ExifInfo struct {
	Make             string    `json:"-"` // `json:"make"`
	Model            string    `json:"-"` // `json:"model"`
	ExifImageWidth   int       `json:"exifImageWidth"`
	ExifImageHeight  int       `json:"exifImageHeight"`
	FileSizeInByte   int       `json:"-"` // `json:"fileSizeInByte"`
	Orientation      string    `json:"orientation"`
	DateTimeOriginal time.Time `json:"dateTimeOriginal"`
	ModifyDate       time.Time `json:"-"` // `json:"modifyDate"`
	TimeZone         string    `json:"-"` // `json:"timeZone"`
	LensModel        string    `json:"-"` // `json:"lensModel"`
	FNumber          float64   `json:"fNumber"`
	FocalLength      float64   `json:"focalLength"`
	Iso              int       `json:"iso"`
	ExposureTime     string    `json:"-"` // `json:"exposureTime"`
	Latitude         float64   `json:"-"` // `json:"latitude"`
	Longitude        float64   `json:"-"` // `json:"longitude"`
	City             string    `json:"city"`
	State            string    `json:"state"`
	Country          string    `json:"country"`
	Description      string    `json:"-"` // `json:"description"`
	ProjectionType   any       `json:"-"` // `json:"projectionType"`
	Ratio            string
}

type People []struct {
	ID            string    `json:"id"`
	Name          string    `json:"name"`
	BirthDate     any       `json:"-"` // `json:"birthDate"`
	ThumbnailPath string    `json:"-"` // `json:"thumbnailPath"`
	IsHidden      bool      `json:"-"` // `json:"isHidden"`
	UpdatedAt     time.Time `json:"-"` // `json:"updatedAt"`
	Faces         Faces     `json:"-"` // `json:"faces"`
}

type Faces []struct {
	ID            string `json:"-"` // `json:"id"`
	ImageHeight   int    `json:"-"` // `json:"imageHeight"`
	ImageWidth    int    `json:"-"` // `json:"imageWidth"`
	BoundingBoxX1 int    `json:"-"` // `json:"boundingBoxX1"`
	BoundingBoxX2 int    `json:"-"` // `json:"boundingBoxX2"`
	BoundingBoxY1 int    `json:"-"` // `json:"boundingBoxY1"`
	BoundingBoxY2 int    `json:"-"` // `json:"boundingBoxY2"`
}

type ImmichAsset struct {
	ID               string    `json:"id"`
	DeviceAssetID    string    `json:"-"` // `json:"deviceAssetId"`
	OwnerID          string    `json:"-"` // `json:"ownerId"`
	DeviceID         string    `json:"-"` // `json:"deviceId"`
	LibraryID        string    `json:"-"` // `json:"libraryId"`
	Type             string    `json:"type"`
	OriginalPath     string    `json:"-"`                // `json:"originalPath"`
	OriginalFileName string    `json:"-"`                // `json:"originalFileName"`
	OriginalMimeType string    `json:"originalMimeType"` // `json:"originalMimeType"`
	Resized          bool      `json:"-"`                // `json:"resized"`
	Thumbhash        string    `json:"-"`                // `json:"thumbhash"`
	FileCreatedAt    time.Time `json:"-"`                // `json:"fileCreatedAt"`
	FileModifiedAt   time.Time `json:"-"`                // `json:"fileModifiedAt"`
	LocalDateTime    time.Time `json:"localDateTime"`    // `json:"localDateTime"`
	UpdatedAt        time.Time `json:"-"`                // `json:"updatedAt"`
	IsFavorite       bool      `json:"isFavorite"`
	IsArchived       bool      `json:"isArchived"`
	IsTrashed        bool      `json:"isTrashed"`
	Duration         string    `json:"-"` // `json:"duration"`
	ExifInfo         ExifInfo  `json:"exifInfo"`
	LivePhotoVideoID any       `json:"-"`        // `json:"livePhotoVideoId"`
	People           People    `json:"people"`   // `json:"people"`
	Checksum         string    `json:"checksum"` // `json:"checksum"`
	StackCount       any       `json:"-"`        // `json:"stackCount"`
	IsOffline        bool      `json:"-"`        // `json:"isOffline"`
	HasMetadata      bool      `json:"-"`        // `json:"hasMetadata"`
	DuplicateID      any       `json:"-"`        // `json:"duplicateId"`
	RatioWanted      string
	IsPortrait       bool
	IsLandscape      bool
}

type ImmichBuckets []struct {
	Count      int       `json:"count"`
	TimeBucket time.Time `json:"timeBucket"`
}

type ImmichAlbum struct {
	ID         string        `json:"id"`
	Assets     []ImmichAsset `json:"assets"`
	AssetCount int           `json:"assetCount"`
}

type ImmichAlbums []ImmichAlbum

func init() {
	// Setting up Immich api cache
	apiCache = cache.New(5*time.Minute, 10*time.Minute)
}

// NewImage returns a new image instance
func NewImage(base config.Config) ImmichAsset {
	requestConfig = base
	return ImmichAsset{}
}

type ImmichApiCall func(string) ([]byte, error)

type ImmichApiResponse interface {
	ImmichAsset | []ImmichAsset | ImmichAlbum | ImmichAlbums | ImmichPersonStatistics | int
}

<<<<<<< HEAD
=======
// immichApiFail handles failures in Immich API calls by unmarshaling the error response,
// logging the error, and returning a formatted error along with the original value.
func immichApiFail[T ImmichApiResponse](value T, err error, body []byte, apiUrl string) (T, error) {
	var immichError ImmichError
	errorUnmarshalErr := json.Unmarshal(body, &immichError)
	if errorUnmarshalErr != nil {
		log.Error("Couldn't ready error", "body", string(body), "url", apiUrl)
		return value, fmt.Errorf(`
			No data or error returned from Immich API.
			<ul>
				<li>Are your data source ID's correct (albumID, personID)?</li>
				<li>Do those data sources have assets?</li>
				<li>Is Immich online?</li>
			</ul>
			<p>
				Full error:<br/><br/>
				<code>%w</code>
			</p>`, err)
	}
	log.Errorf("%s : %v", immichError.Error, immichError.Message)
	return value, fmt.Errorf("%s : %v", immichError.Error, immichError.Message)
}

// immichApiCallDecorator Decorator to impliment cache for the immichApiCall func
func immichApiCallDecorator[T ImmichApiResponse](immichApiCall ImmichApiCall, requestID string, jsonShape T) ImmichApiCall {
	return func(apiUrl string) ([]byte, error) {

		if !requestConfig.Kiosk.Cache {
			return immichApiCall(apiUrl)
		}

		apiCacheLock.Lock()
		defer apiCacheLock.Unlock()

		if apiData, found := apiCache.Get(apiUrl); found {
			if requestConfig.Kiosk.DebugVerbose {
				log.Debug(requestID+" Cache hit", "url", apiUrl)
			}
			return apiData.([]byte), nil
		}

		if requestConfig.Kiosk.DebugVerbose {
			log.Debug(requestID+" Cache miss", "url", apiUrl)
		}
		body, err := immichApiCall(apiUrl)
		if err != nil {
			log.Error(err)
			return nil, err
		}

		// Unpack api json into struct which discards data we don't use (for smaller cache size)
		err = json.Unmarshal(body, &jsonShape)
		if err != nil {
			log.Error(err)
			return nil, err
		}

		// get bytes and store in cache
		jsonBytes, err := json.Marshal(jsonShape)
		if err != nil {
			log.Error(err)
			return nil, err
		}

		apiCache.Set(apiUrl, jsonBytes, cache.DefaultExpiration)
		if requestConfig.Kiosk.DebugVerbose {
			log.Debug(requestID+" Cache saved", "url", apiUrl)
		}

		return jsonBytes, nil
	}
}

// immichApiCall bootstrap for immich api call
func (i *ImmichAsset) immichApiCall(apiUrl string) ([]byte, error) {

	var responseBody []byte

	client := &http.Client{}
	req, err := http.NewRequest("GET", apiUrl, nil)
	if err != nil {
		log.Error(err)
		return responseBody, err
	}

	req.Header.Add("Accept", "application/json")
	req.Header.Add("x-api-key", requestConfig.ImmichApiKey)

	res, err := client.Do(req)
	if err != nil {
		log.Error(err)
		return responseBody, err
	}
	defer res.Body.Close()

	responseBody, err = io.ReadAll(res.Body)
	if err != nil {
		log.Error(err)
		return responseBody, err
	}

	return responseBody, err
}

func (i *ImmichAsset) people(requestID string, shared bool) (ImmichAlbums, error) {
	var albums ImmichAlbums

	u, err := url.Parse(requestConfig.ImmichUrl)
	if err != nil {
		log.Fatal(err)
	}

	apiUrl := url.URL{
		Scheme: u.Scheme,
		Host:   u.Host,
		Path:   "api/people",
	}

	if shared {
		apiUrl.RawQuery = "shared=true"
	}

	immichApiCall := immichApiCallDecorator(i.immichApiCall, requestID, albums)
	body, err := immichApiCall(apiUrl.String())
	if err != nil {
		return immichApiFail(albums, err, body, apiUrl.String())
	}

	err = json.Unmarshal(body, &albums)
	if err != nil {
		return immichApiFail(albums, err, body, apiUrl.String())
	}

	return albums, nil
}

// personAssets retrieves all assets associated with a specific person from Immich.
func (i *ImmichAsset) personAssets(personID, requestID string) ([]ImmichAsset, error) {

	var images []ImmichAsset

	u, err := url.Parse(requestConfig.ImmichUrl)
	if err != nil {
		log.Fatal(err)
	}

	apiUrl := url.URL{
		Scheme: u.Scheme,
		Host:   u.Host,
		Path:   "api/people/" + personID + "/assets",
	}

	immichApiCal := immichApiCallDecorator(i.immichApiCall, requestID, images)
	body, err := immichApiCal(apiUrl.String())
	if err != nil {
		return immichApiFail(images, err, body, apiUrl.String())
	}

	err = json.Unmarshal(body, &images)
	if err != nil {
		return immichApiFail(images, err, body, apiUrl.String())
	}

	return images, nil
}

// albums retrieves albums from Immich based on the shared parameter.
// It constructs the API URL, makes the API call, and returns the albums.
func (i *ImmichAsset) albums(requestID string, shared bool) (ImmichAlbums, error) {
	var albums ImmichAlbums

	u, err := url.Parse(requestConfig.ImmichUrl)
	if err != nil {
		log.Fatal(err)
	}

	apiUrl := url.URL{
		Scheme: u.Scheme,
		Host:   u.Host,
		Path:   "api/albums/",
	}

	if shared {
		apiUrl.RawQuery = "shared=true"
	}

	immichApiCall := immichApiCallDecorator(i.immichApiCall, requestID, albums)
	body, err := immichApiCall(apiUrl.String())
	if err != nil {
		return immichApiFail(albums, err, body, apiUrl.String())
	}

	err = json.Unmarshal(body, &albums)
	if err != nil {
		return immichApiFail(albums, err, body, apiUrl.String())
	}

	return albums, nil
}

// allSharedAlbums retrieves all shared albums from Immich.
func (i *ImmichAsset) allSharedAlbums(requestID string) (ImmichAlbums, error) {
	return i.albums(requestID, true)
}

// allAlbums retrieves all non-shared albums from Immich.
func (i *ImmichAsset) allAlbums(requestID string) (ImmichAlbums, error) {
	return i.albums(requestID, false)
}

// albumAssets retrieves all assets associated with a specific album from Immich.
func (i *ImmichAsset) albumAssets(albumID, requestID string) (ImmichAlbum, error) {
	var album ImmichAlbum

	u, err := url.Parse(requestConfig.ImmichUrl)
	if err != nil {
		log.Fatal(err)
	}

	apiUrl := url.URL{
		Scheme: u.Scheme,
		Host:   u.Host,
		Path:   "api/albums/" + albumID,
	}

	immichApiCall := immichApiCallDecorator(i.immichApiCall, requestID, album)
	body, err := immichApiCall(apiUrl.String())
	if err != nil {
		return immichApiFail(album, err, body, apiUrl.String())
	}

	err = json.Unmarshal(body, &album)
	if err != nil {
		return immichApiFail(album, err, body, apiUrl.String())
	}

	return album, nil
}

// PersonImageCount returns the number of images associated with a specific person in Immich.
func (i *ImmichAsset) PersonImageCount(personID, requestID string) (int, error) {

	var personStatistics ImmichPersonStatistics

	u, err := url.Parse(requestConfig.ImmichUrl)
	if err != nil {
		log.Fatal(err)
	}

	apiUrl := url.URL{
		Scheme: u.Scheme,
		Host:   u.Host,
		Path:   "api/people/" + personID + "/statistics",
	}

	immichApiCall := immichApiCallDecorator(i.immichApiCall, requestID, personStatistics)
	body, err := immichApiCall(apiUrl.String())
	if err != nil {
		_, err = immichApiFail(personStatistics, err, body, apiUrl.String())
		return 0, err
	}

	err = json.Unmarshal(body, &personStatistics)
	if err != nil {
		_, err = immichApiFail(personStatistics, err, body, apiUrl.String())
		return 0, err
	}

	return personStatistics.Assets, err
}

// GetRandomImage retrieve a random image from Immich
func (i *ImmichAsset) RandomImage(requestID, kioskDeviceID string, isPrefetch bool) error {

	if isPrefetch {
		log.Debug(requestID, "PREFETCH", kioskDeviceID, "Getting Random image", true)
	} else {
		log.Debug(requestID + " Getting Random image")
	}

	var immichAssets []ImmichAsset

	u, err := url.Parse(requestConfig.ImmichUrl)
	if err != nil {
		log.Fatal("parsing url", err)
	}

	apiUrl := url.URL{
		Scheme:   u.Scheme,
		Host:     u.Host,
		Path:     "api/assets/random",
		RawQuery: "count=1000",
	}

	immichApiCall := immichApiCallDecorator(i.immichApiCall, requestID, immichAssets)
	body, err := immichApiCall(apiUrl.String())
	if err != nil {
		_, err = immichApiFail(immichAssets, err, body, apiUrl.String())
		return err
	}

	err = json.Unmarshal(body, &immichAssets)
	if err != nil {
		_, err = immichApiFail(immichAssets, err, body, apiUrl.String())
		return err
	}

	if len(immichAssets) == 0 {
		log.Debug(requestID + " No images left in cache. Refreshing and trying again")
		apiCache.Delete(apiUrl.String())
		return i.RandomImage(requestID, kioskDeviceID, isPrefetch)
	}

	for immichAssetIndex, img := range immichAssets {
		// We only want images and that are not trashed or archived (unless wanted by user)
		if img.Type != "IMAGE" || img.IsTrashed || (img.IsArchived && !requestConfig.ShowArchived) {
			continue
		}

		if requestConfig.Kiosk.Cache {
			// Remove the current image from the slice
			immichAssetsToCache := append(immichAssets[:immichAssetIndex], immichAssets[immichAssetIndex+1:]...)
			jsonBytes, err := json.Marshal(immichAssetsToCache)
			if err != nil {
				log.Error("Failed to marshal immichAssetsToCache", "error", err)
				return err
			}
			// replace cwith cache minus used image
			err = apiCache.Replace(apiUrl.String(), jsonBytes, cache.DefaultExpiration)
			if err != nil {
				log.Debug("cache not found!")
			}
		}

		*i = img
		return nil
	}

	log.Debug(requestID + " No viable images left in cache. Refreshing and trying again")
	apiCache.Delete(apiUrl.String())
	return i.RandomImage(requestID, kioskDeviceID, isPrefetch)
}

// RandomImageOfPerson retrieve random image of person from Immich
func (i *ImmichAsset) RandomImageOfPerson(personID, requestID, kioskDeviceID string, isPrefetch bool) error {

	images, err := i.personAssets(personID, requestID)
	if err != nil {
		return err
	}

	if len(images) == 0 {
		log.Error("no images found", "for person", personID)
		return fmt.Errorf("no images found for person %s", personID)
	}

	rand.Shuffle(len(images), func(i, j int) {
		images[i], images[j] = images[j], images[i]
	})

	for _, pick := range images {
		// We only want images and that are not trashed or archived (unless wanted by user)
		if pick.Type != "IMAGE" || pick.IsTrashed || (pick.IsArchived && !requestConfig.ShowArchived) {
			continue
		}

		*i = pick
		break
	}

	if i.ID == "" {
		log.Error("no images found", "for person", personID)
		return fmt.Errorf("no images found for person %s", personID)
	}

	if log.GetLevel() == log.DebugLevel {
		for _, per := range i.People {
			if per.ID == personID {

				if isPrefetch {
					log.Debug(requestID, "PREFETCH", kioskDeviceID, "Got image of person", per.Name)
				} else {
					log.Debug(requestID, "Got image of person", per.Name)
				}

				break
			}
		}
	}

	return nil
}

func (i *ImmichAsset) RandomAlbumFromAllAlbums(requestID string) (string, error) {
	albums, err := i.allAlbums(requestID)
	if err != nil {
		return "", err
	}

	albumsWithWeighting := []utils.AssetWithWeighting{}

	for _, album := range albums {
		albumsWithWeighting = append(albumsWithWeighting, utils.AssetWithWeighting{
			Asset:  utils.WeightedAsset{Type: "ALBUM", ID: album.ID},
			Weight: album.AssetCount,
		})
	}

	pickedAlbum := utils.PickRandomImageType(requestConfig.Kiosk.AssetWeighting, albumsWithWeighting)

	return pickedAlbum.ID, nil
}

func (i *ImmichAsset) RandomAlbumFromSharedAlbums(requestID string) (string, error) {
	albums, err := i.allSharedAlbums(requestID)
	if err != nil {
		return "", err
	}

	albumsWithWeighting := []utils.AssetWithWeighting{}

	for _, album := range albums {
		albumsWithWeighting = append(albumsWithWeighting, utils.AssetWithWeighting{
			Asset:  utils.WeightedAsset{Type: "ALBUM", ID: album.ID},
			Weight: album.AssetCount,
		})
	}

	pickedAlbum := utils.PickRandomImageType(requestConfig.Kiosk.AssetWeighting, albumsWithWeighting)

	return pickedAlbum.ID, nil
}

// RandomImageFromAlbum retrieve random image within a specified album from Immich
func (i *ImmichAsset) RandomImageFromAlbum(albumID, requestID, kioskDeviceID string, isPrefetch bool) error {
	album, err := i.albumAssets(albumID, requestID)
	if err != nil {
		return err
	}

	if len(album.Assets) == 0 {
		log.Error("no images found", "for album", albumID)
		return fmt.Errorf("no images found for album %s", albumID)
	}

	rand.Shuffle(len(album.Assets), func(i, j int) {
		album.Assets[i], album.Assets[j] = album.Assets[j], album.Assets[i]
	})

	for _, pick := range album.Assets {
		// We only want images and that are not trashed or archived (unless wanted by user)
		if pick.Type != "IMAGE" || pick.IsTrashed || (pick.IsArchived && !requestConfig.ShowArchived) {
			continue
		}

		*i = pick
		break
	}

	if i.ID == "" {
		log.Error("no images found", "for album", albumID)
		return fmt.Errorf("no images found for album %s", albumID)
	}

	return nil
}

>>>>>>> 9aa5a35f
// ImagePreview fetches the raw image data from Immich
func (i *ImmichAsset) ImagePreview() ([]byte, error) {

	var bytes []byte

	u, err := url.Parse(requestConfig.ImmichUrl)
	if err != nil {
		log.Error(err)
		return bytes, err
	}

	apiUrl := url.URL{
		Scheme:   u.Scheme,
		Host:     u.Host,
		Path:     "/api/assets/" + i.ID + "/thumbnail",
		RawQuery: "size=preview",
	}

	return i.immichApiCall(apiUrl.String())
<<<<<<< HEAD
=======
}

func (i *ImmichAsset) countAssetsInAlbums(albums ImmichAlbums) int {
	total := 0
	for _, album := range albums {
		total += album.AssetCount
	}
	return total
}

func (i *ImmichAsset) AlbumImageCount(albumID, requestID string) (int, error) {
	switch albumID {
	case AllAlbumsID:
		albums, err := i.allAlbums(requestID)
		if err != nil {
			return 0, fmt.Errorf("failed to get all albums: %w", err)
		}
		return i.countAssetsInAlbums(albums), nil
	case SharedAlbumsID:
		albums, err := i.allSharedAlbums(requestID)
		if err != nil {
			return 0, fmt.Errorf("failed to get shared albums: %w", err)
		}
		return i.countAssetsInAlbums(albums), nil
	default:
		album, err := i.albumAssets(albumID, requestID)
		if err != nil {
			return 0, fmt.Errorf("failed to get album assets for album %s: %w", albumID, err)
		}
		return len(album.Assets), nil
	}
>>>>>>> 9aa5a35f
}<|MERGE_RESOLUTION|>--- conflicted
+++ resolved
@@ -14,20 +14,13 @@
 	"github.com/patrickmn/go-cache"
 
 	"github.com/damongolding/immich-kiosk/config"
-	"github.com/damongolding/immich-kiosk/utils"
 )
 
-<<<<<<< HEAD
-// maxRetries the maximum amount of retries to find a IMAGE type
 const (
-	maxRetries int = 10
 	Portrait       = "PORTRAIT"
 	Landscape      = "LANDSCAPE"
-=======
-const (
 	AllAlbumsID    = "all"
 	SharedAlbumsID = "shared"
->>>>>>> 9aa5a35f
 )
 
 var (
@@ -157,476 +150,6 @@
 	ImmichAsset | []ImmichAsset | ImmichAlbum | ImmichAlbums | ImmichPersonStatistics | int
 }
 
-<<<<<<< HEAD
-=======
-// immichApiFail handles failures in Immich API calls by unmarshaling the error response,
-// logging the error, and returning a formatted error along with the original value.
-func immichApiFail[T ImmichApiResponse](value T, err error, body []byte, apiUrl string) (T, error) {
-	var immichError ImmichError
-	errorUnmarshalErr := json.Unmarshal(body, &immichError)
-	if errorUnmarshalErr != nil {
-		log.Error("Couldn't ready error", "body", string(body), "url", apiUrl)
-		return value, fmt.Errorf(`
-			No data or error returned from Immich API.
-			<ul>
-				<li>Are your data source ID's correct (albumID, personID)?</li>
-				<li>Do those data sources have assets?</li>
-				<li>Is Immich online?</li>
-			</ul>
-			<p>
-				Full error:<br/><br/>
-				<code>%w</code>
-			</p>`, err)
-	}
-	log.Errorf("%s : %v", immichError.Error, immichError.Message)
-	return value, fmt.Errorf("%s : %v", immichError.Error, immichError.Message)
-}
-
-// immichApiCallDecorator Decorator to impliment cache for the immichApiCall func
-func immichApiCallDecorator[T ImmichApiResponse](immichApiCall ImmichApiCall, requestID string, jsonShape T) ImmichApiCall {
-	return func(apiUrl string) ([]byte, error) {
-
-		if !requestConfig.Kiosk.Cache {
-			return immichApiCall(apiUrl)
-		}
-
-		apiCacheLock.Lock()
-		defer apiCacheLock.Unlock()
-
-		if apiData, found := apiCache.Get(apiUrl); found {
-			if requestConfig.Kiosk.DebugVerbose {
-				log.Debug(requestID+" Cache hit", "url", apiUrl)
-			}
-			return apiData.([]byte), nil
-		}
-
-		if requestConfig.Kiosk.DebugVerbose {
-			log.Debug(requestID+" Cache miss", "url", apiUrl)
-		}
-		body, err := immichApiCall(apiUrl)
-		if err != nil {
-			log.Error(err)
-			return nil, err
-		}
-
-		// Unpack api json into struct which discards data we don't use (for smaller cache size)
-		err = json.Unmarshal(body, &jsonShape)
-		if err != nil {
-			log.Error(err)
-			return nil, err
-		}
-
-		// get bytes and store in cache
-		jsonBytes, err := json.Marshal(jsonShape)
-		if err != nil {
-			log.Error(err)
-			return nil, err
-		}
-
-		apiCache.Set(apiUrl, jsonBytes, cache.DefaultExpiration)
-		if requestConfig.Kiosk.DebugVerbose {
-			log.Debug(requestID+" Cache saved", "url", apiUrl)
-		}
-
-		return jsonBytes, nil
-	}
-}
-
-// immichApiCall bootstrap for immich api call
-func (i *ImmichAsset) immichApiCall(apiUrl string) ([]byte, error) {
-
-	var responseBody []byte
-
-	client := &http.Client{}
-	req, err := http.NewRequest("GET", apiUrl, nil)
-	if err != nil {
-		log.Error(err)
-		return responseBody, err
-	}
-
-	req.Header.Add("Accept", "application/json")
-	req.Header.Add("x-api-key", requestConfig.ImmichApiKey)
-
-	res, err := client.Do(req)
-	if err != nil {
-		log.Error(err)
-		return responseBody, err
-	}
-	defer res.Body.Close()
-
-	responseBody, err = io.ReadAll(res.Body)
-	if err != nil {
-		log.Error(err)
-		return responseBody, err
-	}
-
-	return responseBody, err
-}
-
-func (i *ImmichAsset) people(requestID string, shared bool) (ImmichAlbums, error) {
-	var albums ImmichAlbums
-
-	u, err := url.Parse(requestConfig.ImmichUrl)
-	if err != nil {
-		log.Fatal(err)
-	}
-
-	apiUrl := url.URL{
-		Scheme: u.Scheme,
-		Host:   u.Host,
-		Path:   "api/people",
-	}
-
-	if shared {
-		apiUrl.RawQuery = "shared=true"
-	}
-
-	immichApiCall := immichApiCallDecorator(i.immichApiCall, requestID, albums)
-	body, err := immichApiCall(apiUrl.String())
-	if err != nil {
-		return immichApiFail(albums, err, body, apiUrl.String())
-	}
-
-	err = json.Unmarshal(body, &albums)
-	if err != nil {
-		return immichApiFail(albums, err, body, apiUrl.String())
-	}
-
-	return albums, nil
-}
-
-// personAssets retrieves all assets associated with a specific person from Immich.
-func (i *ImmichAsset) personAssets(personID, requestID string) ([]ImmichAsset, error) {
-
-	var images []ImmichAsset
-
-	u, err := url.Parse(requestConfig.ImmichUrl)
-	if err != nil {
-		log.Fatal(err)
-	}
-
-	apiUrl := url.URL{
-		Scheme: u.Scheme,
-		Host:   u.Host,
-		Path:   "api/people/" + personID + "/assets",
-	}
-
-	immichApiCal := immichApiCallDecorator(i.immichApiCall, requestID, images)
-	body, err := immichApiCal(apiUrl.String())
-	if err != nil {
-		return immichApiFail(images, err, body, apiUrl.String())
-	}
-
-	err = json.Unmarshal(body, &images)
-	if err != nil {
-		return immichApiFail(images, err, body, apiUrl.String())
-	}
-
-	return images, nil
-}
-
-// albums retrieves albums from Immich based on the shared parameter.
-// It constructs the API URL, makes the API call, and returns the albums.
-func (i *ImmichAsset) albums(requestID string, shared bool) (ImmichAlbums, error) {
-	var albums ImmichAlbums
-
-	u, err := url.Parse(requestConfig.ImmichUrl)
-	if err != nil {
-		log.Fatal(err)
-	}
-
-	apiUrl := url.URL{
-		Scheme: u.Scheme,
-		Host:   u.Host,
-		Path:   "api/albums/",
-	}
-
-	if shared {
-		apiUrl.RawQuery = "shared=true"
-	}
-
-	immichApiCall := immichApiCallDecorator(i.immichApiCall, requestID, albums)
-	body, err := immichApiCall(apiUrl.String())
-	if err != nil {
-		return immichApiFail(albums, err, body, apiUrl.String())
-	}
-
-	err = json.Unmarshal(body, &albums)
-	if err != nil {
-		return immichApiFail(albums, err, body, apiUrl.String())
-	}
-
-	return albums, nil
-}
-
-// allSharedAlbums retrieves all shared albums from Immich.
-func (i *ImmichAsset) allSharedAlbums(requestID string) (ImmichAlbums, error) {
-	return i.albums(requestID, true)
-}
-
-// allAlbums retrieves all non-shared albums from Immich.
-func (i *ImmichAsset) allAlbums(requestID string) (ImmichAlbums, error) {
-	return i.albums(requestID, false)
-}
-
-// albumAssets retrieves all assets associated with a specific album from Immich.
-func (i *ImmichAsset) albumAssets(albumID, requestID string) (ImmichAlbum, error) {
-	var album ImmichAlbum
-
-	u, err := url.Parse(requestConfig.ImmichUrl)
-	if err != nil {
-		log.Fatal(err)
-	}
-
-	apiUrl := url.URL{
-		Scheme: u.Scheme,
-		Host:   u.Host,
-		Path:   "api/albums/" + albumID,
-	}
-
-	immichApiCall := immichApiCallDecorator(i.immichApiCall, requestID, album)
-	body, err := immichApiCall(apiUrl.String())
-	if err != nil {
-		return immichApiFail(album, err, body, apiUrl.String())
-	}
-
-	err = json.Unmarshal(body, &album)
-	if err != nil {
-		return immichApiFail(album, err, body, apiUrl.String())
-	}
-
-	return album, nil
-}
-
-// PersonImageCount returns the number of images associated with a specific person in Immich.
-func (i *ImmichAsset) PersonImageCount(personID, requestID string) (int, error) {
-
-	var personStatistics ImmichPersonStatistics
-
-	u, err := url.Parse(requestConfig.ImmichUrl)
-	if err != nil {
-		log.Fatal(err)
-	}
-
-	apiUrl := url.URL{
-		Scheme: u.Scheme,
-		Host:   u.Host,
-		Path:   "api/people/" + personID + "/statistics",
-	}
-
-	immichApiCall := immichApiCallDecorator(i.immichApiCall, requestID, personStatistics)
-	body, err := immichApiCall(apiUrl.String())
-	if err != nil {
-		_, err = immichApiFail(personStatistics, err, body, apiUrl.String())
-		return 0, err
-	}
-
-	err = json.Unmarshal(body, &personStatistics)
-	if err != nil {
-		_, err = immichApiFail(personStatistics, err, body, apiUrl.String())
-		return 0, err
-	}
-
-	return personStatistics.Assets, err
-}
-
-// GetRandomImage retrieve a random image from Immich
-func (i *ImmichAsset) RandomImage(requestID, kioskDeviceID string, isPrefetch bool) error {
-
-	if isPrefetch {
-		log.Debug(requestID, "PREFETCH", kioskDeviceID, "Getting Random image", true)
-	} else {
-		log.Debug(requestID + " Getting Random image")
-	}
-
-	var immichAssets []ImmichAsset
-
-	u, err := url.Parse(requestConfig.ImmichUrl)
-	if err != nil {
-		log.Fatal("parsing url", err)
-	}
-
-	apiUrl := url.URL{
-		Scheme:   u.Scheme,
-		Host:     u.Host,
-		Path:     "api/assets/random",
-		RawQuery: "count=1000",
-	}
-
-	immichApiCall := immichApiCallDecorator(i.immichApiCall, requestID, immichAssets)
-	body, err := immichApiCall(apiUrl.String())
-	if err != nil {
-		_, err = immichApiFail(immichAssets, err, body, apiUrl.String())
-		return err
-	}
-
-	err = json.Unmarshal(body, &immichAssets)
-	if err != nil {
-		_, err = immichApiFail(immichAssets, err, body, apiUrl.String())
-		return err
-	}
-
-	if len(immichAssets) == 0 {
-		log.Debug(requestID + " No images left in cache. Refreshing and trying again")
-		apiCache.Delete(apiUrl.String())
-		return i.RandomImage(requestID, kioskDeviceID, isPrefetch)
-	}
-
-	for immichAssetIndex, img := range immichAssets {
-		// We only want images and that are not trashed or archived (unless wanted by user)
-		if img.Type != "IMAGE" || img.IsTrashed || (img.IsArchived && !requestConfig.ShowArchived) {
-			continue
-		}
-
-		if requestConfig.Kiosk.Cache {
-			// Remove the current image from the slice
-			immichAssetsToCache := append(immichAssets[:immichAssetIndex], immichAssets[immichAssetIndex+1:]...)
-			jsonBytes, err := json.Marshal(immichAssetsToCache)
-			if err != nil {
-				log.Error("Failed to marshal immichAssetsToCache", "error", err)
-				return err
-			}
-			// replace cwith cache minus used image
-			err = apiCache.Replace(apiUrl.String(), jsonBytes, cache.DefaultExpiration)
-			if err != nil {
-				log.Debug("cache not found!")
-			}
-		}
-
-		*i = img
-		return nil
-	}
-
-	log.Debug(requestID + " No viable images left in cache. Refreshing and trying again")
-	apiCache.Delete(apiUrl.String())
-	return i.RandomImage(requestID, kioskDeviceID, isPrefetch)
-}
-
-// RandomImageOfPerson retrieve random image of person from Immich
-func (i *ImmichAsset) RandomImageOfPerson(personID, requestID, kioskDeviceID string, isPrefetch bool) error {
-
-	images, err := i.personAssets(personID, requestID)
-	if err != nil {
-		return err
-	}
-
-	if len(images) == 0 {
-		log.Error("no images found", "for person", personID)
-		return fmt.Errorf("no images found for person %s", personID)
-	}
-
-	rand.Shuffle(len(images), func(i, j int) {
-		images[i], images[j] = images[j], images[i]
-	})
-
-	for _, pick := range images {
-		// We only want images and that are not trashed or archived (unless wanted by user)
-		if pick.Type != "IMAGE" || pick.IsTrashed || (pick.IsArchived && !requestConfig.ShowArchived) {
-			continue
-		}
-
-		*i = pick
-		break
-	}
-
-	if i.ID == "" {
-		log.Error("no images found", "for person", personID)
-		return fmt.Errorf("no images found for person %s", personID)
-	}
-
-	if log.GetLevel() == log.DebugLevel {
-		for _, per := range i.People {
-			if per.ID == personID {
-
-				if isPrefetch {
-					log.Debug(requestID, "PREFETCH", kioskDeviceID, "Got image of person", per.Name)
-				} else {
-					log.Debug(requestID, "Got image of person", per.Name)
-				}
-
-				break
-			}
-		}
-	}
-
-	return nil
-}
-
-func (i *ImmichAsset) RandomAlbumFromAllAlbums(requestID string) (string, error) {
-	albums, err := i.allAlbums(requestID)
-	if err != nil {
-		return "", err
-	}
-
-	albumsWithWeighting := []utils.AssetWithWeighting{}
-
-	for _, album := range albums {
-		albumsWithWeighting = append(albumsWithWeighting, utils.AssetWithWeighting{
-			Asset:  utils.WeightedAsset{Type: "ALBUM", ID: album.ID},
-			Weight: album.AssetCount,
-		})
-	}
-
-	pickedAlbum := utils.PickRandomImageType(requestConfig.Kiosk.AssetWeighting, albumsWithWeighting)
-
-	return pickedAlbum.ID, nil
-}
-
-func (i *ImmichAsset) RandomAlbumFromSharedAlbums(requestID string) (string, error) {
-	albums, err := i.allSharedAlbums(requestID)
-	if err != nil {
-		return "", err
-	}
-
-	albumsWithWeighting := []utils.AssetWithWeighting{}
-
-	for _, album := range albums {
-		albumsWithWeighting = append(albumsWithWeighting, utils.AssetWithWeighting{
-			Asset:  utils.WeightedAsset{Type: "ALBUM", ID: album.ID},
-			Weight: album.AssetCount,
-		})
-	}
-
-	pickedAlbum := utils.PickRandomImageType(requestConfig.Kiosk.AssetWeighting, albumsWithWeighting)
-
-	return pickedAlbum.ID, nil
-}
-
-// RandomImageFromAlbum retrieve random image within a specified album from Immich
-func (i *ImmichAsset) RandomImageFromAlbum(albumID, requestID, kioskDeviceID string, isPrefetch bool) error {
-	album, err := i.albumAssets(albumID, requestID)
-	if err != nil {
-		return err
-	}
-
-	if len(album.Assets) == 0 {
-		log.Error("no images found", "for album", albumID)
-		return fmt.Errorf("no images found for album %s", albumID)
-	}
-
-	rand.Shuffle(len(album.Assets), func(i, j int) {
-		album.Assets[i], album.Assets[j] = album.Assets[j], album.Assets[i]
-	})
-
-	for _, pick := range album.Assets {
-		// We only want images and that are not trashed or archived (unless wanted by user)
-		if pick.Type != "IMAGE" || pick.IsTrashed || (pick.IsArchived && !requestConfig.ShowArchived) {
-			continue
-		}
-
-		*i = pick
-		break
-	}
-
-	if i.ID == "" {
-		log.Error("no images found", "for album", albumID)
-		return fmt.Errorf("no images found for album %s", albumID)
-	}
-
-	return nil
-}
-
->>>>>>> 9aa5a35f
 // ImagePreview fetches the raw image data from Immich
 func (i *ImmichAsset) ImagePreview() ([]byte, error) {
 
@@ -646,38 +169,4 @@
 	}
 
 	return i.immichApiCall(apiUrl.String())
-<<<<<<< HEAD
-=======
-}
-
-func (i *ImmichAsset) countAssetsInAlbums(albums ImmichAlbums) int {
-	total := 0
-	for _, album := range albums {
-		total += album.AssetCount
-	}
-	return total
-}
-
-func (i *ImmichAsset) AlbumImageCount(albumID, requestID string) (int, error) {
-	switch albumID {
-	case AllAlbumsID:
-		albums, err := i.allAlbums(requestID)
-		if err != nil {
-			return 0, fmt.Errorf("failed to get all albums: %w", err)
-		}
-		return i.countAssetsInAlbums(albums), nil
-	case SharedAlbumsID:
-		albums, err := i.allSharedAlbums(requestID)
-		if err != nil {
-			return 0, fmt.Errorf("failed to get shared albums: %w", err)
-		}
-		return i.countAssetsInAlbums(albums), nil
-	default:
-		album, err := i.albumAssets(albumID, requestID)
-		if err != nil {
-			return 0, fmt.Errorf("failed to get album assets for album %s: %w", albumID, err)
-		}
-		return len(album.Assets), nil
-	}
->>>>>>> 9aa5a35f
 }