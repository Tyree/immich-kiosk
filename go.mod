module github.com/damongolding/immich-kiosk

go 1.23.2

require (
	github.com/a-h/templ v0.2.778
	github.com/charmbracelet/lipgloss v0.13.0
	github.com/charmbracelet/log v0.4.0
	github.com/disintegration/imaging v1.6.2
	github.com/fogleman/gg v1.3.0
	github.com/google/go-querystring v1.1.0
	github.com/google/uuid v1.6.0
	github.com/labstack/echo/v4 v4.12.0
	github.com/mcuadros/go-defaults v1.2.0
	github.com/patrickmn/go-cache v2.1.0+incompatible
	github.com/spf13/viper v1.20.0-alpha.6
	github.com/stretchr/testify v1.9.0
<<<<<<< HEAD
	golang.org/x/image v0.20.0
	golang.org/x/text v0.19.0
=======
	golang.org/x/image v0.21.0
>>>>>>> cbfa8afc
	gopkg.in/yaml.v3 v3.0.1
)

require (
	github.com/aymanbagabas/go-osc52/v2 v2.0.1 // indirect
	github.com/charmbracelet/x/ansi v0.3.2 // indirect
	github.com/davecgh/go-spew v1.1.1 // indirect
	github.com/fsnotify/fsnotify v1.7.0 // indirect
	github.com/go-logfmt/logfmt v0.6.0 // indirect
	github.com/go-viper/mapstructure/v2 v2.2.1 // indirect
	github.com/golang-jwt/jwt v3.2.2+incompatible // indirect
	github.com/golang/freetype v0.0.0-20170609003504-e2365dfdc4a0 // indirect
	github.com/labstack/gommon v0.4.2 // indirect
	github.com/lucasb-eyer/go-colorful v1.2.0 // indirect
	github.com/mattn/go-colorable v0.1.13 // indirect
	github.com/mattn/go-isatty v0.0.20 // indirect
	github.com/mattn/go-runewidth v0.0.16 // indirect
	github.com/muesli/termenv v0.15.2 // indirect
	github.com/pelletier/go-toml/v2 v2.2.3 // indirect
	github.com/pmezard/go-difflib v1.0.0 // indirect
	github.com/rivo/uniseg v0.4.7 // indirect
	github.com/sagikazarmark/locafero v0.6.0 // indirect
	github.com/sourcegraph/conc v0.3.0 // indirect
	github.com/spf13/afero v1.11.0 // indirect
	github.com/spf13/cast v1.7.0 // indirect
	github.com/spf13/pflag v1.0.5 // indirect
	github.com/subosito/gotenv v1.6.0 // indirect
	github.com/valyala/bytebufferpool v1.0.0 // indirect
	github.com/valyala/fasttemplate v1.2.2 // indirect
	go.uber.org/multierr v1.11.0 // indirect
	golang.org/x/crypto v0.27.0 // indirect
	golang.org/x/exp v0.0.0-20240909161429-701f63a606c0 // indirect
	golang.org/x/net v0.29.0 // indirect
	golang.org/x/sys v0.25.0 // indirect
<<<<<<< HEAD
=======
	golang.org/x/text v0.19.0 // indirect
>>>>>>> cbfa8afc
	golang.org/x/time v0.6.0 // indirect
)<|MERGE_RESOLUTION|>--- conflicted
+++ resolved
@@ -15,12 +15,8 @@
 	github.com/patrickmn/go-cache v2.1.0+incompatible
 	github.com/spf13/viper v1.20.0-alpha.6
 	github.com/stretchr/testify v1.9.0
-<<<<<<< HEAD
-	golang.org/x/image v0.20.0
 	golang.org/x/text v0.19.0
-=======
 	golang.org/x/image v0.21.0
->>>>>>> cbfa8afc
 	gopkg.in/yaml.v3 v3.0.1
 )
 
@@ -55,9 +51,4 @@
 	golang.org/x/exp v0.0.0-20240909161429-701f63a606c0 // indirect
 	golang.org/x/net v0.29.0 // indirect
 	golang.org/x/sys v0.25.0 // indirect
-<<<<<<< HEAD
-=======
-	golang.org/x/text v0.19.0 // indirect
->>>>>>> cbfa8afc
-	golang.org/x/time v0.6.0 // indirect
 )