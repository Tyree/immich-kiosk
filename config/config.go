// Package config provides configuration management for the Immich Kiosk application.
//
// It includes structures and methods for loading, parsing, and managing
// configuration settings from various sources including YAML files,
// environment variables, and URL query parameters.
//
// The package offers functionality to:
// - Define default configuration values
// - Load configuration from files and environment variables
// - Override configuration with URL query parameters
// - Validate and process configuration settings
//
// Key types:
// - Config: The main configuration structure
// - KioskSettings: Settings specific to kiosk mode
//
// Key functions:
// - New: Creates a new Config instance with default values
// - Load: Loads configuration from a file and environment variables
// - ConfigWithOverrides: Applies overrides from URL queries to the configuration
package config

import (
	"crypto/sha256"
	"encoding/json"
	"errors"
	"fmt"
	"io"
	"os"
	"strings"
	"sync"
	"time"

	"github.com/charmbracelet/log"
	"github.com/mcuadros/go-defaults"
	"github.com/spf13/viper"
	"gopkg.in/yaml.v3"

	"github.com/labstack/echo/v4"
)

const (
	defaultImmichPort = "2283"
	defaultScheme     = "http://"
	DefaultDateLayout = "02/01/2006"
	defaultConfigFile = "config.yaml"
)

type KioskSettings struct {
	// Port which port to use
	Port int `mapstructure:"port" default:"3000"`

	// WatchConfig if kiosk should watch config file for changes
	WatchConfig bool `mapstructure:"watch_config" default:"false"`

	// Cache enable/disable api call and image caching
	Cache bool `mapstructure:"cache" default:"true"`

	// PreFetch fetch and cache an image in the background
	PreFetch bool `mapstructure:"prefetch" default:"true"`

	// Password the password used to add authentication to the frontend
	Password string `mapstructure:"password" default:""`

	// AssetWeighting use weighting when picking assets
	AssetWeighting bool `mapstructure:"asset_weighting" default:"true"`

	// debug modes
	Debug        bool `mapstructure:"debug" default:"false"`
	DebugVerbose bool `mapstructure:"debug_verbose" default:"false"`
}

type Config struct {
	// V is the viper instance used for configuration management
	V *viper.Viper
	// mu is a mutex used to ensure thread-safe access to the configuration
	mu *sync.Mutex
	// ReloadTimeStamp timestamp for when the last client reload was called for
	ReloadTimeStamp string
	// configLastModTime stores the last modification time of the configuration file
	configLastModTime time.Time
	// configHash stores the SHA-256 hash of the configuration file
	configHash string

	// ImmichApiKey Immich key to access assets
	ImmichApiKey string `mapstructure:"immich_api_key" default:""`
	// ImmichUrl Immuch base url
	ImmichUrl string `mapstructure:"immich_url" default:""`

	// DisableUi a shortcut to disable ShowTime, ShowDate, ShowImageTime and ShowImageDate
	DisableUi bool `mapstructure:"disable_ui" query:"disable_ui" form:"disable_ui" default:"false"`

	// ShowTime whether to display clock
	ShowTime bool `mapstructure:"show_time" query:"show_time" form:"show_time" default:"false"`
	// TimeFormat whether to use 12 of 24 hour format for clock
	TimeFormat string `mapstructure:"time_format" query:"time_format" form:"time_format" default:""`
	// ShowDate whether to display date
	ShowDate bool `mapstructure:"show_date" query:"show_date" form:"show_date" default:"false"`
	//  DateFormat format for date
	DateFormat string `mapstructure:"date_format" query:"date_format" form:"date_format" default:""`

	// Refresh time between fetching new image
	Refresh int `mapstructure:"refresh" query:"refresh" form:"refresh" default:"60"`
	// DisableScreensaver asks browser to disable screensaver
	DisableScreensaver bool `mapstructure:"disable_screensaver" query:"disable_screensaver" form:"disable_screensaver" default:"false"`
	// HideCursor hide cursor via CSS
	HideCursor bool `mapstructure:"hide_cursor" query:"hide_cursor" form:"hide_cursor" default:"false"`
	// FontSize the base font size as a percentage
	FontSize int `mapstructure:"font_size" query:"font_size" form:"font_size" default:"100"`
	// Theme which theme to use
	Theme string `mapstructure:"theme" query:"theme" form:"theme" default:"fade"`
	// Layout which layout to use
	Layout string `mapstructure:"layout" query:"layout" form:"layout" default:"single"`

	// SleepStart when to start sleep mode
	SleepStart string `mapstructure:"sleep_start" query:"sleep_start" form:"sleep_start" default:""`
	// SleepEnd when to exit sleep mode
	SleepEnd string `mapstructure:"sleep_end" query:"sleep_end" form:"sleep_end" default:""`

	// ShowArchived allow archived image to be displayed
	ShowArchived bool `mapstructure:"show_archived" query:"show_archived" form:"show_archived" default:"false"`
	// Person ID of person to display
	Person []string `mapstructure:"person" query:"person" form:"person" default:"[]"`
	// Album ID of album(s) to display
	Album []string `mapstructure:"album" query:"album" form:"album" default:"[]"`

	// ImageFit the fit style for main image
	ImageFit string `mapstructure:"image_fit" query:"image_fit" form:"image_fit" default:"contain"`
	// ImageZoom add a zoom effect to images
	ImageZoom bool `mapstructure:"image_zoom" query:"image_zoom" form:"image_zoom" default:"false"`
	// ImageZoomAmount the amount to zoom in/out of images
	ImageZoomAmount int `mapstructure:"image_zoom_amount" query:"image_zoom_amount" form:"image_zoom_amount" default:"120"`
	// BackgroundBlur whether to display blurred image as background
	BackgroundBlur bool `mapstructure:"background_blur" query:"background_blur" form:"background_blur" default:"true"`
	// BackgroundBlur which transition to use none|fade|cross-fade
	Transition string `mapstructure:"transition" query:"transition" form:"transition" default:""`
	// FadeTransitionDuration sets the length of the fade transition
	FadeTransitionDuration float32 `mapstructure:"fade_transition_duration" query:"fade_transition_duration" form:"fade_transition_duration" default:"1"`
	// CrossFadeTransitionDuration sets the length of the cross-fade transition
	CrossFadeTransitionDuration float32 `mapstructure:"cross_fade_transition_duration" query:"cross_fade_transition_duration" form:"cross_fade_transition_duration" default:"1"`

	// ShowProgress display a progress bar
	ShowProgress bool `mapstructure:"show_progress" query:"show_progress" form:"show_progress" default:"false"`
	// CustomCSS use custom css file
	CustomCSS bool `mapstructure:"custom_css" query:"custom_css" form:"custom_css" default:"true"`

	// ShowImageTime whether to display image time
	ShowImageTime bool `mapstructure:"show_image_time" query:"show_image_time" form:"show_image_time" default:"false"`
	// ImageTimeFormat  whether to use 12 of 24 hour format
	ImageTimeFormat string `mapstructure:"image_time_format" query:"image_time_format" form:"image_time_format" default:""`
	// ShowImageDate whether to display image date
	ShowImageDate bool `mapstructure:"show_image_date" query:"show_image_date" form:"show_image_date"  default:"false"`
	// ImageDateFormat format for image date
	ImageDateFormat string `mapstructure:"image_date_format" query:"image_date_format" form:"image_date_format" default:""`
	// ShowImageExif display image exif data (f number, iso, shutter speed, Focal length)
	ShowImageExif bool `mapstructure:"show_image_exif" query:"show_image_exif" form:"show_image_exif" default:"false"`
	// ShowImageLocation display image location data
	ShowImageLocation bool `mapstructure:"show_image_location" query:"show_image_location" form:"show_image_location" default:"false"`
	// ShowImageID display image ID
	ShowImageID bool `mapstructure:"show_image_id" query:"show_image_id" form:"show_image_id" default:"false"`

	// Kiosk settings that are unable to be changed via URL queries
	Kiosk KioskSettings `mapstructure:"kiosk"`

	// History past shown images
	History []string `form:"history" default:"[]"`
}

// New returns a new config pointer instance
func New() *Config {
	c := &Config{
		V:               viper.NewWithOptions(viper.ExperimentalBindStruct()),
		mu:              &sync.Mutex{},
		ReloadTimeStamp: time.Now().Format(time.RFC3339),
	}
	defaults.SetDefaults(c)
	return c
}

<<<<<<< HEAD
// hasConfigChanged checks if the configuration file has been modified since the last check.
func (c *Config) hasConfigChanged() bool {
	info, err := os.Stat(defaultConfigFile)
	if err != nil {
		log.Errorf("Checking config file: %v", err)
		return false
	}

	log.Debug("Config file mod stats", "stored", c.configLastModTime, "live", info.ModTime(), "changed?", info.ModTime().After(c.configLastModTime))

	return info.ModTime().After(c.configLastModTime)
}

=======
>>>>>>> cbefc6d4
// bindEnvironmentVariables binds specific environment variables to their corresponding
// configuration keys in the Viper instance. This function allows for easy mapping
// between environment variables and configuration settings.
//
// It iterates through a predefined list of mappings between config keys and
// environment variable names, binding each pair using Viper's BindEnv method.
//
// If any errors occur during the binding process, they are collected and
// returned as a single combined error.
//
// Parameters:
//   - v: A pointer to a viper.Viper instance to which the environment variables will be bound.
//
// Returns:
//   - An error if any binding operations fail, or nil if all bindings are successful.
func bindEnvironmentVariables(v *viper.Viper) error {
	var errs []error

	bindVars := []struct {
		configKey string
		envVar    string
	}{
		{"kiosk.port", "KIOSK_PORT"},
		{"kiosk.watch_config", "KIOSK_WATCH_CONFIG"},
		{"kiosk.password", "KIOSK_PASSWORD"},
		{"kiosk.cache", "KIOSK_CACHE"},
		{"kiosk.prefetch", "KIOSK_PREFETCH"},
		{"kiosk.asset_weighting", "KIOSK_ASSET_WEIGHTING"},
		{"kiosk.debug", "KIOSK_DEBUG"},
		{"kiosk.debug_verbose", "KIOSK_DEBUG_VERBOSE"},
	}

	for _, bv := range bindVars {
		if err := v.BindEnv(bv.configKey, bv.envVar); err != nil {
			errs = append(errs, err)
		}
	}

	if len(errs) > 0 {
		return errors.Join(errs...)
	}

	return nil
}

// isValidYAML checks if the given file is a valid YAML file.
func isValidYAML(filename string) bool {
	content, err := os.ReadFile(filename)
	if err != nil {
		log.Errorf("Error reading file: %v", err)
		return false
	}

	var data interface{}
	err = yaml.Unmarshal(content, &data)
	if err != nil {
		log.Fatal(err)
		return false
	}

	return true
}

// validateConfigFile checks if the given file path is valid and not a directory.
// It returns an error if the file is a directory, and nil if the file doesn't exist.
func validateConfigFile(path string) error {
	fileInfo, err := os.Stat(path)
	if os.IsNotExist(err) {
		return nil
	}
	if fileInfo.IsDir() {
		return fmt.Errorf("Config file is a directory: %s", path)
	}
	return nil
}

// hasConfigMtimeChanged checks if the configuration file has been modified since the last check.
func (c *Config) hasConfigMtimeChanged() bool {
	info, err := os.Stat(c.V.ConfigFileUsed())
	if err != nil {
		log.Errorf("Checking config file: %v", err)
		return false
	}

	return info.ModTime().After(c.configLastModTime)
}

// Function to calculate the SHA-256 hash of a file
func (c *Config) configFileHash(filePath string) (string, error) {
	file, err := os.Open(filePath)
	if err != nil {
		return "", err
	}
	defer file.Close()

	hasher := sha256.New()
	if _, err := io.Copy(hasher, file); err != nil {
		return "", err
	}

	return fmt.Sprintf("%x", hasher.Sum(nil)), nil
}

// checkUrlScheme checks given url has correct scheme and adds http:// if non if found
func (c *Config) checkUrlScheme() {

	// check for correct scheme
	switch {
	case strings.HasPrefix(strings.ToLower(c.ImmichUrl), "http://"):
		break
	case strings.HasPrefix(strings.ToLower(c.ImmichUrl), "https://"):
		break
	default:
		c.ImmichUrl = defaultScheme + c.ImmichUrl
	}
}

// checkRequiredFields check is required config files are set.
func (c *Config) checkRequiredFields() {
	switch {
	case c.ImmichUrl == "":
		log.Fatal("Immich Url is missing")
	case c.ImmichApiKey == "":
		log.Fatal("Immich API is missing")
	}
}

func (c *Config) checkDebuging() {
	if c.Kiosk.DebugVerbose {
		c.Kiosk.Debug = true
	}
}

func (c *Config) checkAlbumAndPerson() {
	newAlbum := []string{}
	for _, album := range c.Album {
		if album != "" && album != "ALBUM_ID" {
			newAlbum = append(newAlbum, strings.TrimSpace(album))
		}
	}
	c.Album = newAlbum

	newPerson := []string{}
	for _, person := range c.Person {
		if person != "" && person != "PERSON_ID" {
			newPerson = append(newPerson, strings.TrimSpace(person))
		}
	}
	c.Person = newPerson
}

// WatchConfig sets up a configuration file watcher that monitors for changes
// and reloads the configuration when necessary.
func (c *Config) WatchConfig() {
	configPath := c.V.ConfigFileUsed()

	if err := validateConfigFile(configPath); err != nil {
		log.Error(err)
		return
	}

	if err := c.initializeConfigState(); err != nil {
		log.Error("Failed to initialize config state:", err)
		return
	}

	go c.watchConfigChanges()
}

// initializeConfigState sets up the initial state of the configuration,
// including the last modification time and hash of the config file.
func (c *Config) initializeConfigState() error {
	info, err := os.Stat(c.V.ConfigFileUsed())
	if err != nil {
		return fmt.Errorf("getting initial file mTime: %v", err)
	}
	c.configLastModTime = info.ModTime()

	configHash, err := c.configFileHash(c.V.ConfigFileUsed())
	if err != nil {
<<<<<<< HEAD
		log.Errorf("Getting initial file info: %v", err)
	} else {
		c.configLastModTime = info.ModTime()
=======
		return fmt.Errorf("getting initial file hash: %v", err)
>>>>>>> cbefc6d4
	}
	c.configHash = configHash

	return nil
}

// watchConfigChanges continuously monitors the configuration file for changes
// and triggers a reload when necessary.
func (c *Config) watchConfigChanges() {
	ticker := time.NewTicker(5 * time.Second)
	defer ticker.Stop()

	hashCheckCount := 0
	const hashCheckInterval = 12

	for range ticker.C {
		if c.hasConfigMtimeChanged() {
			c.reloadConfig("mTime changed")
			hashCheckCount = 0
			continue
		}

		if hashCheckCount >= hashCheckInterval {
			if c.hasConfigHashChanged() {
				c.reloadConfig("hash changed")
			}
			hashCheckCount = 0
		}

		hashCheckCount++
	}
}

// hasConfigHashChanged checks if the hash of the config file has changed.
func (c *Config) hasConfigHashChanged() bool {
	configHash, err := c.configFileHash(c.V.ConfigFileUsed())
	if err != nil {
		log.Error("configFileHash", "err", err)
		return false
	}
	return c.configHash != configHash
}

// reloadConfig reloads the configuration when a change is detected.
func (c *Config) reloadConfig(reason string) {
	log.Infof("Config file %s, reloading config", reason)
	c.mu.Lock()
	defer c.mu.Unlock()

	if err := c.Load(); err != nil {
		log.Error("Failed to reload config:", err)
	}

	c.updateConfigState()
}

// updateConfigState updates the configuration state after a reload.
func (c *Config) updateConfigState() {
	configHash, _ := c.configFileHash(c.V.ConfigFileUsed())
	c.configHash = configHash
	c.ReloadTimeStamp = time.Now().Format(time.RFC3339)
	info, _ := os.Stat(c.V.ConfigFileUsed())
	c.configLastModTime = info.ModTime()
}

// load loads yaml config file into memory, then loads ENV vars. ENV vars overwrites yaml settings.
func (c *Config) Load() error {

	if err := bindEnvironmentVariables(c.V); err != nil {
		log.Errorf("binding environment variables: %v", err)
	}

	c.V.SetConfigName("config")
	c.V.SetConfigType("yaml")

	// Add potential paths for the configuration file
	c.V.AddConfigPath(".")         // Look in the current directory
	c.V.AddConfigPath("./config/") // Look in the 'config/' subdirectory
	c.V.AddConfigPath("../")       // Look in the parent directory for testing

	c.V.SetEnvPrefix("kiosk")

	c.V.AutomaticEnv()

	err := c.V.ReadInConfig()
	if err != nil {
		if _, ok := err.(viper.ConfigFileNotFoundError); ok {
			log.Info("Not using config.yaml")
		} else if !isValidYAML(c.V.ConfigFileUsed()) {
			log.Fatal(err)
		}
	}

	err = c.V.Unmarshal(&c)
	if err != nil {
		log.Error("Environment can't be loaded", "err", err)
		return err
	}

	c.checkRequiredFields()
	c.checkAlbumAndPerson()
	c.checkUrlScheme()
	c.checkDebuging()

	return nil
}

// ConfigWithOverrides overwrites base config with ones supplied via URL queries
func (c *Config) ConfigWithOverrides(e echo.Context) error {

	queries := e.QueryParams()

	// check for person or album in quries and empty baseconfig slice if found
	if queries.Has("person") {
		c.Person = []string{}
	}

	if queries.Has("album") {
		c.Album = []string{}
	}

	err := e.Bind(c)
	if err != nil {
		return err
	}

	return nil

}

// String returns a string representation of the Config structure.
// If debug_verbose is not enabled, it returns a message prompting to enable it.
// Otherwise, it returns a JSON-formatted string of the entire Config structure.
//
// This method is useful for debugging and logging purposes, providing a
// detailed view of the current configuration when verbose debugging is enabled.
//
// Returns:
//   - A string containing either a prompt to enable debug_verbose or
//     the JSON representation of the Config structure.
func (c *Config) String() string {
	if !c.Kiosk.DebugVerbose {
		return "use debug_verbose for more info"
	}

	out, err := json.MarshalIndent(c, "", " ")
	if err != nil {
		log.Error("", "err", err)
	}
	return string(out)
}<|MERGE_RESOLUTION|>--- conflicted
+++ resolved
@@ -177,7 +177,6 @@
 	return c
 }
 
-<<<<<<< HEAD
 // hasConfigChanged checks if the configuration file has been modified since the last check.
 func (c *Config) hasConfigChanged() bool {
 	info, err := os.Stat(defaultConfigFile)
@@ -191,8 +190,6 @@
 	return info.ModTime().After(c.configLastModTime)
 }
 
-=======
->>>>>>> cbefc6d4
 // bindEnvironmentVariables binds specific environment variables to their corresponding
 // configuration keys in the Viper instance. This function allows for easy mapping
 // between environment variables and configuration settings.
@@ -373,13 +370,7 @@
 
 	configHash, err := c.configFileHash(c.V.ConfigFileUsed())
 	if err != nil {
-<<<<<<< HEAD
-		log.Errorf("Getting initial file info: %v", err)
-	} else {
-		c.configLastModTime = info.ModTime()
-=======
 		return fmt.Errorf("getting initial file hash: %v", err)
->>>>>>> cbefc6d4
 	}
 	c.configHash = configHash
 
