# Immich Kiosk

<div align="center">
  <a href="https://github.com/damongolding/immich-kiosk">
    <img src="/assets/logo.svg" width="240" height="auto" alt="Immich Kiosk windmill logo" />
  </a>
</div>
<br />
<br />
<div align="center" style="display: flex; gap: 2rem;">

  [![Awesome](https://raw.githubusercontent.com/awesome-selfhosted/awesome-selfhosted/master/_static/awesome.png)](https://github.com/awesome-selfhosted/awesome-selfhosted#photo-and-video-galleries)

  <a href="https://github.com/damongolding/immich-kiosk/releases/latest" target="_blank" style="underline: none !important">
   <img alt="Kiosk latest release number" src="https://badgen.net/github/release/damongolding/immich-kiosk/stable">
  </a>

  <img alt="Docker pulls" src="https://badgen.net/docker/pulls/damongolding/immich-kiosk">

  <br />

  <img alt="GitHub Actions Workflow Status" src="https://img.shields.io/github/actions/workflow/status/damongolding/immich-kiosk/go-test.yml?label=test&color=029356">

  <img alt="GitHub Actions Workflow Status" src="https://img.shields.io/github/actions/workflow/status/damongolding/immich-kiosk/docker-release.yml?color=029356">

  <img alt="GitHub License" src="https://img.shields.io/github/license/damongolding/immich-kiosk?color=E6308A">

  <br />
  <br />

  <a href="https://www.buymeacoffee.com/damongolding" target="_blank" style="underline: none !important">
    <img src="https://cdn.buymeacoffee.com/buttons/v2/arial-yellow.png" alt="Buy Me A Coffee and support Kiosk" style="height: 46.88px !important;width: 167px !important;">
  </a>

</div>
<br />
<br />

> [!IMPORTANT]
> **This project is not affiliated with [Immich][immich-github-url]**

> [!WARNING]
> Like the Immich project, this project is currently in beta and may experience breaking changes.

## Table of Contents
- [What is Immich Kiosk?](#what-is-immich-kiosk)
  - [Key features](#key-features)
  - [Example 1: Raspberry Pi](#example-1)
- [Installation](#installation)
- [Docker Compose](#docker-compose)
- [Configuration](#configuration)
  - [Changing settings via URL](#changing-settings-via-url)
  - [Albums](#albums)
  - [People](#people)
  - [Image fit](#image-fit)
  - [Date format](#date-format)
  - [Themes](#themes)
- [Home Assistant](#home-assistant)
- [FAQ](#faq)
- [TODO / Roadmap](#todo--roadmap)
- [Support](#support)

## What is Immich Kiosk?
Immich Kiosk is a lightweight slideshow for running on kiosk devices and browsers that uses [Immich][immich-github-url] as a data source.

## Key features
- Simple installation and updates via Docker.
- Lightweight, responsive frontend for smooth performance.
- Display random images from your Immich collection, or curate specific albums and people.
- Fully customizable appearance with flexible transitions.
- Add a live clock with adjustable formats.
- Define default settings for all devices through environment variables or YAML config files.
- Configure device-specific settings using URL parameters.

![preview 1](/assets/demo_1.jpg)
**Image shot by Damon Golding**

![preview 2](/assets/demo_2.jpg)
**[Image shot by @insungpandora](https://unsplash.com/@insungpandora)**

## Example 1
You have a two spare Raspberry Pi's laying around. One hooked up to a LCD screen and the other you connect to your TV. You install a fullscreen browser OS or service on them (I use [DietPi][dietpi-url]).

You want the pi connected to the LCD screen to only show images from your recent holiday, which are stored in a album on Immich. It's an older pi so you want to disable CSS transitions, also we don't want to display the time of the image.

Using this URL `http://{URL}?album={ALBUM_ID}&transtion=none&show_time=false` would achieve what we want.

On the pi connected to the TV you want to display a random image from your library but only images of two specific people. We want the image to cover the whole screen (knowing some cropping will happen) and we want to use the fade transition.

Using this URL `http://{URL}?image_fit=cover&transition=fade&person=PERSON_1_ID&person=PERSON_2_ID` would achieve what we want.


------

## Installation
Use via [docker](#docker-compose) 👇

------

## Docker Compose

> [!NOTE]
> You can use both a yaml file and environment variables but environment variables will overwrite settings from the yaml file

### When using a yaml config file
```yaml
services:
  immich-kiosk:
    image: damongolding/immich-kiosk:latest
    container_name: immich-kiosk
    environment:
      TZ: "Europe/London"
    volumes:
      - ./config.yaml:/config.yaml
    restart: on-failure
    ports:
      - 3000:3000
```

### When using environment variables

> [!NOTE]
> You do not need to specifiy all of these.
> If you want the default behaviour/value you can omit it from you compose file.

```yaml
services:
  immich-kiosk:
    image: damongolding/immich-kiosk:latest
    container_name: immich-kiosk
    environment:
      TZ: "Europe/London"
      # Required settings
      KIOSK_IMMICH_API_KEY: "****"
      KIOSK_IMMICH_URL: "****"
      # Clock
      KIOSK_SHOW_TIME: FALSE
      KIOSK_TIME_FORMAT: 24
      KIOSK_SHOW_DATE: FALSE
      KIOSK_DATE_FORMAT: YYYY/MM/DD
      # Kiosk behaviour
      KIOSK_REFRESH: 60
      KIOSK_DISABLE_SCREENSAVER: FALSE
      # Asset sources
      KIOSK_SHOW_ARCHIVED: FALSE
      KIOSK_ALBUM: "ALBUM_ID,ALBUM_ID,ALBUM_ID"
      KIOSK_PERSON: "PERSON_ID,PERSON_ID,PERSON_ID"
      # UI
      KIOSK_DISABLE_UI: FALSE
      KIOSK_HIDE_CURSOR: FALSE
      KIOSK_FONT_SIZE: 100
      KIOSK_BACKGROUND_BLUR: TRUE
      KIOSK_THEME: FADE
      # Transistion options
      KIOSK_TRANSITION: NONE
      KIOSK_FADE_TRANSITION_DURATION: 1
      KIOSK_CROSS_FADE_TRANSITION_DURATION: 1
      # Image display settings
      KIOSK_SHOW_PROGRESS: FALSE
      KIOSK_IMAGE_FIT: CONTAIN
      # Image metadata
      KIOSK_SHOW_IMAGE_TIME: FALSE
      KIOSK_IMAGE_TIME_FORMAT: 24
      KIOSK_SHOW_IMAGE_DATE: FALSE
      KIOSK_IMAGE_DATE_FORMAT: YYYY-MM-DD
      KIOSK_SHOW_IMAGE_EXIF: FALSE
      KIOSK_SHOW_IMAGE_LOCATION: FALSE
      # Kiosk settings
      KIOSK_PASSWORD: ""
      KIOSK_CACHE: TRUE
      KIOSK_PRE_FETCH: TRUE
      KIOSK_ASSET_WEIGHTING: TRUE
    ports:
      - 3000:3000
    restart: on-failure
```

------

## Configuration
See the file config.example.yaml for an example config file

| **yaml**                          | **ENV**                 | **Value**                  | **Default** | **Description**                                                                            |
|-----------------------------------|-------------------------|----------------------------|-------------|--------------------------------------------------------------------------------------------|
| immich_url                        | KIOSK_IMMICH_URL        | string                     | ""          | The URL of your Immich server. MUST include a port if one is needed e.g. `http://192.168.1.123:2283`. |
| immich_api_key                    | KIOSK_IMMICH_API_KEY    | string                     | ""          | The API for your Immich server.                                                            |
| show_time                         | KIOSK_SHOW_TIME         | bool                       | false       | Display clock.                                                                             |
| time_format                       | KIOSK_TIME_FORMAT       | 12 \| 24                   | 24          | Display clock time in either 12 hour or 24 hour format. Can either be 12 or 24.            |
| show_date                         | KIOSK_SHOW_DATE         | bool                       | false       | Display the date.                                                                          |
| [date_format](#date-format)       | KIOSK_DATE_FORMAT       | string                     | DD/MM/YYYY  | The format of the date. default is day/month/year. See [date format](#date-format) for more information.|
| refresh                           | KIOSK_REFRESH           | int                        | 60          | The amount in seconds a image will be displayed for.                                       |
| disable_screensaver               | KIOSK_DISABLE_SCREENSAVER | bool                     | false       | Ask browser to request a lock that prevents device screens from dimming or locking.        |
| show_archived                     | KIOSK_SHOW_ARCHIVED     | bool                       | false       | Allow assets marked as archived to be displayed.                                           |
| [album](#albums)                  | KIOSK_ALBUM             | []string                   | []          | The ID(s) of a specific album or albums you want to display. See [Albums](#albums) for more information. |
| [person](#people)                 | KIOSK_PERSON            | []string                   | []          | The ID(s) of a specific person or people you want to display. See [People](#people) for more information. |
| disable_ui                        | KIOSK_DISABLE_UI        | bool                       | false       | A shortcut to set show_time, show_date, show_image_time and image_date_format to false.    |
| hide_cursor                       | KIOSK_HIDE_CURSOR       | bool                       | false       | Hide cursor/mouse via CSS.                                                                 |
| font_size                         | KIOSK_FONT_SIZE         | int                        | 100         | The base font size for Kiosk. Default is 100% (16px). DO NOT include the % character.      |
| background_blur                   | KIOSK_BACKGROUND_BLUR   | bool                       | true        | Display a blurred version of the image as a background.                                    |
| theme                             | KIOSK_THEME             | fade \| solid              | fade        | Which Kiosk theme to use. See [Themes](#themes) for more information.                      |
| transition                        | KIOSK_TRANSITION        | none \| fade \| cross-fade | none        | Which transition to use when changing images.                                              |
| fade_transition_duration          | KIOSK_FADE_TRANSITION_DURATION | float               | 1           | The duration of the fade (in seconds) transition.                                          |
| cross_fade_transition_duration    | KIOSK_CROSS_FADE_TRANSITION_DURATION | float         | 1           | The duration of the cross-fade (in seconds) transition.                                    |
| show_progress                     | KIOSK_SHOW_PROGRESS     | bool                       | false       | Display a progress bar for when image will refresh.                                        |
| [image_fit](#image-fit)           | KIOSK_IMAGE_FIT         | cover \| contain \| none   | contain     | How your image will fit on the screen. Default is contain. See [Image fit](#image-fit) for more info. |
| show_image_time                   | KIOSK_SHOW_IMAGE_TIME   | bool                       | false       | Display image time from METADATA (if available).                                           |
| image_time_format                 | KIOSK_IMAGE_TIME_FORMAT | 12 \| 24                   | 24          | Display image time in either 12 hour or 24 hour format. Can either be 12 or 24.            |
| show_image_date                   | KIOSK_SHOW_IMAGE_DATE   | bool                       | false       | Display the image date from METADATA (if available).                                       |
| [image_date_format](#date-format) | KIOSK_IMAGE_DATE_FORMAT | string                     | DD/MM/YYYY  | The format of the image date. default is day/month/year. See [date format](#date-format) for more information. |
| show_image_exif                   | KIOSK_SHOW_IMAGE_EXIF   | bool                       | false       | Display image Fnumber, Shutter speed, focal length, ISO from METADATA (if available).      |
| show_image_location               | KIOSK_SHOW_IMAGE_LOCATION | bool                     | false       | Display the image location from METADATA (if available).                                   |

### Additional options
The below options are NOT configurable through URL params. In the `config.yaml` file they sit under `kiosk` (demo below and in example `config.yaml`)

```yaml
immich_url: "****"
immich_api_key: "****"
// all your other config options

// 👇 Additional options
kiosk:
  password: ""
  cache: true
  pre_fetch: true

```


| **yaml**          | **ENV**                 | **Value**    | **Default** | **Description**                                                                            |
|-------------------|-------------------------|--------------|-------------|--------------------------------------------------------------------------------------------|
| password          | KIOSK_PASSWORD          | string       | ""          | Please see FAQs for more info. If set, requests MUST contain the password in the GET parameters  e.g. `http://192.168.0.123:3000?password=PASSWORD`. |
| cache             | KIOSK_CACHE             | bool         | true        | Cache selective Immich api calls to reduce unnecessary calls.                              |
| pre_fetch         | KIOSK_PRE_FETCH         | bool         | true        | Pre fetch assets in the background so images load much quicker when refresh timer ends.    |
| asset_weighting   | KIOSK_ASSET_WEIGHTING   | bool         | true        | Balances asset selection when multiple sources are used e.g. multiple people and albums. When enabled, sources with fewer assets will show less often. |


------

## Changing settings via URL
You can configure settings for individual devices through the URL. This feature is particularly useful when you need different settings for different devices, especially if the only input option available is a URL, such as with kiosk devices.

example:

`https://{URL}?refresh=120&background_blur=false&transition=none`

Thos above would set refresh to 120 seconds (2 minutes), turn off the background blurred image and remove all transitions for this device/browser.

------

## Albums

### Getting an albums ID from Immich:
1. Open Immich's web interface and click on "Albums" in the left hand navigation.
2. Click on the album you want the ID of.
3. The url will now look something like this `http://192.168.86.123:2283/albums/a04175f4-97bb-4d97-8d49-3700263043e5`.
4. The album ID is everything after `albums/`, so in this example it would be `a04175f4-97bb-4d97-8d49-3700263043e5`.

### How multiple albums work
When you specify multiple albums and/or people, Immich Kiosk creates a pool of all the requested person and album IDs.
For each image refresh, Kiosk randomly selects one ID from this pool and fetches an image associated with that album or person.

There are **three** ways you can set multiple albums:

> [!NOTE]
> These methods are applied in order of precedence. URL queries take highest priority, followed by environment variables, and finally the config.yaml file.
> Each subsequent method overwrites the settings from the previous ones.

1. via config.yaml file
```yaml
album:
  - ALBUM_ID
  - ALBUM_ID
```

2. via ENV in your docker-compose file use a `,` to separate IDs
```yaml
environment:
  KIOSK_ALBUM: "ALBUM_ID,ALBUM_ID,ALBUM_ID"
```

3. via url quires:

```
http://{URL}?album=ALBUM_ID&album=ALBUM_ID&album=ALBUM_ID
```

------

### People

### Getting a person's ID from Immich:
1. Open Immich's web interface and click on "Explore" in the left hand navigation.
2. Click on the person you want the ID of (you may have to click "view all" if you don't see them).
3. The url will now look something like this `http://192.168.86.123:2283/people/a04175f4-97bb-4d97-8d49-3700263043e5`.
4. The persons ID is everything after `people/`, so in this example it would be `a04175f4-97bb-4d97-8d49-3700263043e5`.

### How multiple people work
When you specify multiple people and/or albums, Immich Kiosk creates a pool of all the requested album and person IDs.
For each image refresh, Kiosk randomly selects one ID from this pool and fetches an image associated with that person or album.

There are **three** ways you can set multiple people ID's:

> [!NOTE]
> These methods are applied in order of precedence. URL queries take highest priority, followed by environment variables, and finally the config.yaml file.
> Each subsequent method overwrites the settings from the previous ones.

1. via config.yaml file

```yaml
person:
  - PERSON_ID
  - PERSON_ID
```

2. via ENV in your docker-compose file use a `,` to separate IDs

```yaml
environment:
  KIOSK_PERSON: "PERSON_ID,PERSON_ID,PERSON_ID"
```

3. via url quires

```
http://{URL}?person=PERSON_ID&person=PERSON_ID&person=PERSON_ID
```
------

## Image fit

This controls how the image will fit on your screen.
The options are:

### Contain (the default)
The image keeps its aspect ratio, but is resized to fit the whole screen. If the image is smaller than your screen, there will be some fuzzyness to your image.

### Cover
The image will cover the whole screen. To achieve this the image will mostly likely have some clipping/cropping and if the image is smaller than your screen, there will be some fuzzyness to your image.

### None
The image is centered and displayed "as is". If the image is larger than your screen it will be scaled down to fit your screen.


------

## Date format
> [!NOTE]
> Some characters, such as `/` and `:` are not allowed in URL params.
> So while you can set the date layout via URL params, I would suggest setting them via `config.yaml` or environment variables.


You can use the below values to create your preferred date layout.

| **Value**   | **Example output**  |
|-------------|--------------|
| YYYY        | 2024         |
| YY          | 24           |
| MMMM        | August       |
| MMM         | Aug          |
| MM          | 08           |
| M           | 8            |
| DDDD        | Monday       |
| DDD         | Mon          |
| DD          | 04           |
| D           | 4            |

### Date layout examples
These examples assume that today's date is the 22nd of August 2024.

* "YYYY-MM-DD"        => "2024-08-22"
* "YYYY/MM/DD"        => "2024/08/22"
* "YYYY:MM:DD"        => "2024:08:22"
* "YYYY MM DD"        => "2024 08 22"
* "YYYY MMM (DDD)"    => "2024 Aug (Thur)"
* "DDDD DD MMMM YYYY" => "Thursday 22 August 2024"

------

## Themes

### Fade (the default)
Soft gradient background for the clock and image metadata

![Kiosk theme fade](/assets/theme-fade.jpeg)

### Solid
Solid background for the clock and image metadata

![Kiosk theme solid](/assets/theme-solid.jpeg)

------

## Home Assistant

> [!NOTE]
> These examples are community Kiosk implementations.
> I am unable to provide support for Home Assistant via issues.

While I did not create Kiosk with [Home Assistant](https://www.home-assistant.io) in mind. I thought it would be useful to add Kiosk implementations I have come across.

### Using Kiosk to add a slideshow in Home Assistant.

1. Open up the dahsboard you want to add the slideshow to in edit mode.
2. Hit "add card" and search "webpage".
3. Enter the your Immich Kiosk url in the URL field e.g. `http://192.168.0.123:3000`
4. If you want to have some specific settings for the slideshow you can add them to the *[URL](#changing-settings-via-url)

\* I would suggest disabling all the UI i.e. `http://192.168.0.123:3000?disable_ui=true`


### Using Immich Kiosk as an image source for Wallpanel in HomeAssistant:

```yaml
  wallpanel:
    enabled: true
    image_fit: cover
    idle_time: 10
    screensaver_entity: input_boolean.kiosk
    screensaver_stop_navigation_path: /dashboard-kiosk
    fullscreen: true
    display_time: 86400
    image_url: >-
      http://{immich-kiosk-url}/image?person=PERSON_1_ID&person=PERSON_2_ID
    cards:
      - type: vertical-stack
        cards:
          - type: custom:weather-card
            details: true
            forecast: true
            hourly_forecast: false
            name: Weather
            entity: weather.pirateweather
            current: true
            number_of_forecasts: '6'
          - type: custom:horizon-card
            darkMode: true
            showAzimuth: true
            showElevation: true
```


------

## FAQ

**Q: What is the difference between ImmichFrame and ImmichKiosk?**\
**A**:The main differences between ImmichFrame and ImmichKiosk are in how they are set up and how they interact with Immich:

- **ImmichFrame**: For individual devices
   - Installed on each device you want to use.
   - The device connects directly to Immich.
   - Data is processed on the device itself.

- **ImmichKiosk**: For multiple devices
   - Installed once on a central server.
   - Devices connect to it via a web browser, and it connects to Immich.
   - Data is processed by the Kiosk server.

In short, ImmichFrame is a 'one device, one installation, direct connection' setup, while ImmichKiosk is 'one installation, multiple devices, indirect connection.'"

![no-wifi icon](/assets/offline.svg)\
**Q: What is the no wifi icon?**\
**A**: This icon shows when the front end can't connect to the back end .

**Q: Can I use this to set Immich images as my Home Assistant dashboard background?**\
**A**: Yes! Just navigate to the dashboard with the view you wish to add the image background to.
Enter edit mode and click the ✏ next to the view you want to add the image to.
Then select the "background" tab and toggle on "Local path or web URL" and enter your url with path `/image` e.g. `http://192.168.0.123:3000/image`.
If you want to specify an album or a person you can also add that to the url e.g. `http://192.168.0.123:3000/image?album=ALBUM_ID`

**Q: Do I need to a docker service for each client?**\
**A**: You only need one docker service (or binary running) that your devices(s) will connect to.

**Q: Do I have to use port 3000?**\
**A**: Nope. Just change the host port in your docker compose file i.e. `- 3000:3000` to `- PORT_YOU_WANT:3000`


**Q: How do I set/use a password?**\
**A**: 👇

> [!WARNING]
> This feature is meant for edgecase scenarios and offers very little in terms of protection.
> If you are aiming to expose Kiosk beyond your local network, please investigate more secure alternatives.

via config.yaml file
```yaml
kiosk:
  password: 12345
```

via ENV in your docker-compose file
```yaml
environment:
  KIOSK_PASSWORD: "12345"
```


Then to access Kiosk you MUST add the password param in your URL e.g. http://{URL}?password=12345

------

## TODO / Roadmap
- Clock/timestamp shadow redesign
- Whitelist for people and albums
- Exclude list
<<<<<<< HEAD
- Use favourites as image pool source
=======
- Use favourites as image pool sauce
- PWA
>>>>>>> 9e0a9e28

------

## Support
If this project has been helpful to you and you wish to support me, you can do so with the button below 🙂.

[!["Buy Me A Coffee"](https://www.buymeacoffee.com/assets/img/custom_images/orange_img.png)](https://www.buymeacoffee.com/damongolding)


<!-- LINKS & IMAGES -->
[immich-github-url]: https://github.com/immich-app/immich
[dietpi-url]: https://dietpi.com/docs/software/desktop/#chromium<|MERGE_RESOLUTION|>--- conflicted
+++ resolved
@@ -504,12 +504,8 @@
 - Clock/timestamp shadow redesign
 - Whitelist for people and albums
 - Exclude list
-<<<<<<< HEAD
 - Use favourites as image pool source
-=======
-- Use favourites as image pool sauce
 - PWA
->>>>>>> 9e0a9e28
 
 ------
 
