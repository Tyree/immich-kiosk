# Immich Kiosk

<div align="center">
  <a href="https://github.com/damongolding/immich-kiosk">
    <img src="/assets/logo.svg" width="240" height="auto" alt="Immich Kiosk windmill logo" />
  </a>
</div>
<br />
<br />
<div align="center" style="display: flex; gap: 2rem;">

  [![Awesome](https://raw.githubusercontent.com/awesome-selfhosted/awesome-selfhosted/master/_static/awesome.png)](https://github.com/awesome-selfhosted/awesome-selfhosted#photo-and-video-galleries)

  <a href="https://github.com/damongolding/immich-kiosk/releases/latest" target="_blank" style="underline: none !important">
   <img alt="Kiosk latest release number" src="https://badgen.net/github/release/damongolding/immich-kiosk/stable">
  </a>

  <img alt="Docker pulls" src="https://badgen.net/docker/pulls/damongolding/immich-kiosk">

  <br />

  <img alt="GitHub Actions Workflow Status" src="https://img.shields.io/github/actions/workflow/status/damongolding/immich-kiosk/go-test.yml?label=test&color=029356">

  <img alt="GitHub Actions Workflow Status" src="https://img.shields.io/github/actions/workflow/status/damongolding/immich-kiosk/docker-release.yml?color=029356">

  <img alt="GitHub License" src="https://img.shields.io/github/license/damongolding/immich-kiosk?color=E6308A">

  <br />
  <br />

  <a href="https://www.buymeacoffee.com/damongolding" target="_blank" style="underline: none !important">
    <img src="https://cdn.buymeacoffee.com/buttons/v2/arial-yellow.png" alt="Buy Me A Coffee and support Kiosk" style="height: 46.88px !important;width: 167px !important;">
  </a>

</div>
<br />
<br />

> [!IMPORTANT]
> **This project is not affiliated with [Immich][immich-github-url]**

> [!WARNING]
> Like the Immich project, this project is currently in beta and may experience breaking changes.

## Table of Contents
- [What is Immich Kiosk?](#what-is-immich-kiosk)
  - [Requirements](#requirements)
  - [Key features](#key-features)
  - [Example 1: Raspberry Pi](#example-1)
- [Installation](#installation)
- [Docker Compose](#docker-compose)
- [Configuration](#configuration)
  - [Changing settings via URL](#changing-settings-via-url)
  - [Albums](#albums)
  - [People](#people)
  - [Image fit](#image-fit)
  - [Image effects](#image-effects)
  - [Date format](#date-format)
  - [Themes](#themes)
  - [Layouts](#layouts)
  - [Sleep mode](#sleep-mode)
  - [Cusom CSS](#custom-css)
  - [Weather](#weather)
- [PWA](#pwa)
- [Home Assistant](#home-assistant)
- [FAQ](#faq)
- [TODO / Roadmap](#todo--roadmap)
- [Support](#support)
- [Help](#help)

## What is Immich Kiosk?
Immich Kiosk is a lightweight slideshow for running on kiosk devices and browsers that uses [Immich][immich-github-url] as a data source.

## Requirements
- A reachable Immich server that is running version v1.117.0 or above.

## Key features
- Simple installation and updates via Docker.
- Lightweight, responsive frontend for smooth performance.
- Display random images from your Immich collection, or curate specific albums and people.
- Fully customizable appearance with flexible transitions.
- Add a live clock with adjustable formats.
- Define default settings for all devices through environment variables or YAML config files.
- Configure device-specific settings using URL parameters.

![Kiosk theme fade](/assets/theme-fade.jpeg)
**Image shot by Damon Golding**

## Example 1
You have a two Raspberry Pi's. One hooked up to a LCD screen and the other you connect to your TV. You install a fullscreen browser OS or service on them (I use [DietPi][dietpi-url]).

You want the pi connected to the LCD screen to only show images from your recent holiday, which are stored in a album on Immich. It's an older pi so you want to disable CSS transitions, also we don't want to display the time of the image.

Using this URL `http://{URL}?album={ALBUM_ID}&transtion=none&show_time=false` would achieve what we want.

On the pi connected to the TV you want to display a random image from your library but only images of two specific people. We want the image to cover the whole screen (knowing some cropping will happen) and we want to use the fade transition.

Using this URL `http://{URL}?image_fit=cover&transition=fade&person=PERSON_1_ID&person=PERSON_2_ID` would achieve what we want.


------

## Installation
There are two main ways to install Kiosk.

### Docker (recommended)

#### *Option 1: Add Kiosk to your exsiting Immich compose stack.*

  1. Add the [kiosk service](#docker-compose) to your Immich `docker-compose.yaml` file.

  Follow from step 3 in option 2 to create the `config.yaml` file.

#### *Option 2: Create a seprate compose file for Kiosk.*

  1. Create a directory of your choice (e.g. ./immich-kiosk) to hold the `docker-compose.yaml` and config file.
     ```sh
     mkdir ./immich-kiosk
     cd ./immich-kiosk
     ```
  2. Download `docker-compose.yaml`.

     ```sh
     wget -O docker-compose.yaml url
     ```

     Set `TZ` to a `TZ identifier` from [this list](https://en.wikipedia.org/wiki/List_of_tz_database_time_zones#List)

  3. Create the `config.yaml` file.

     > You may use [environment variables](#when-using-environment-variables) if preferred.

     Create config dir and download `config.yaml` file.

     ```sh
     mkdir ./config
     wget -O ./config/config.yaml url
     ```

  4. Modify `config.yaml` file.

     Only the `immich_url` and `immich_api_key` are required fields.

  5. Start the container

     ```sh
     docker compose up -d
     ```

### Binary

> [!TIP]
> Use something like `systemd` to automate starting the Kiosk binary.

1. Download the binary file
   Vist [the latest release](https://github.com/damongolding/immich-kiosk/releases/latest) and scroll to the assets at the bottom of the release notes.
   Download the archive file that matches your machines architecture and unarchive.

2. Create config dir and download `config.yaml` file.

   ```sh
   mkdir ./config
   wget -O ./config/config.yaml url
   ```

3. Modify `config.yaml` file.

   Only the `immich_url` and `immich_api_key` are required fields.

4. Start Kiosk
   ```sh
   ./kiosk
   ```


------

## Docker Compose

> [!NOTE]
> You can use both a yaml file and environment variables but environment variables will overwrite settings from the yaml file
> Set `TZ` to a `TZ identifier` from [this list](https://en.wikipedia.org/wiki/List_of_tz_database_time_zones#List)

### When using a yaml.yaml config file
```yaml
services:
  immich-kiosk:
    image: damongolding/immich-kiosk:latest
    container_name: immich-kiosk
    environment:
      TZ: "Europe/London"
    volumes:
      # Mount the directory with config.yaml inside
      - ./config:/config
    restart: always
    ports:
      - 3000:3000
```

### When using environment variables

> [!TIP]
> You do not need to specifiy all of these.
> If you want the default behaviour/value you can omit it from you compose file.

```yaml
services:
  immich-kiosk:
    image: damongolding/immich-kiosk:latest
    container_name: immich-kiosk
    environment:
      TZ: "Europe/London"
      # Required settings
      KIOSK_IMMICH_API_KEY: "****"
      KIOSK_IMMICH_URL: "****"
      # Clock
      KIOSK_SHOW_TIME: FALSE
      KIOSK_TIME_FORMAT: 24
      KIOSK_SHOW_DATE: FALSE
      KIOSK_DATE_FORMAT: YYYY/MM/DD
      # Kiosk behaviour
      KIOSK_REFRESH: 60
      KIOSK_DISABLE_SCREENSAVER: FALSE
      # Asset sources
      KIOSK_SHOW_ARCHIVED: FALSE
      KIOSK_ALBUM: "ALBUM_ID,ALBUM_ID,ALBUM_ID"
      KIOSK_PERSON: "PERSON_ID,PERSON_ID,PERSON_ID"
      # UI
      KIOSK_DISABLE_UI: FALSE
      KIOSK_HIDE_CURSOR: FALSE
      KIOSK_FONT_SIZE: 100
      KIOSK_BACKGROUND_BLUR: TRUE
      KIOSK_THEME: FADE
      KIOSK_LAYOUT: SINGLE
      # Sleep mode
      KIOSK_SLEEP_START: 22
      KIOSK_SLEEP_END: 7
      # Transistion options
      KIOSK_TRANSITION: NONE
      KIOSK_FADE_TRANSITION_DURATION: 1
      KIOSK_CROSS_FADE_TRANSITION_DURATION: 1
      # Image display settings
      KIOSK_SHOW_PROGRESS: FALSE
      KIOSK_IMAGE_FIT: CONTAIN
      KIOSK_IMAGE_EFFECT: SMART-ZOOM
      KIOSK_IMAGE_EFFECT_AMOUNT: 120
      # Image metadata
      KIOSK_SHOW_IMAGE_TIME: FALSE
      KIOSK_IMAGE_TIME_FORMAT: 24
      KIOSK_SHOW_IMAGE_DATE: FALSE
      KIOSK_IMAGE_DATE_FORMAT: YYYY-MM-DD
      KIOSK_SHOW_IMAGE_EXIF: FALSE
      KIOSK_SHOW_IMAGE_LOCATION: FALSE
      KIOSK_HIDE_COUNTRIES: "HIDDEN_COUNTRY,HIDDEN_COUNTRY"
      KIOSK_SHOW_IMAGE_ID: FALSE
      # Kiosk settings
      KIOSK_WATCH_CONFIG: FALSE
      KIOSK_PASSWORD: ""
      KIOSK_CACHE: TRUE
      KIOSK_PREFETCH: TRUE
      KIOSK_ASSET_WEIGHTING: TRUE
      KIOSK_PORT: 3000
    ports:
      - 3000:3000
    restart: always
```

------

## Configuration
See the file config.example.yaml for an example config file

| **yaml**                          | **ENV**                 | **Value**                  | **Default** | **Description**                                                                            |
|-----------------------------------|-------------------------|----------------------------|-------------|--------------------------------------------------------------------------------------------|
| immich_url                        | KIOSK_IMMICH_URL        | string                     | ""          | The URL of your Immich server. MUST include a port if one is needed e.g. `http://192.168.1.123:2283`. |
| immich_api_key                    | KIOSK_IMMICH_API_KEY    | string                     | ""          | The API for your Immich server.                                                            |
| show_time                         | KIOSK_SHOW_TIME         | bool                       | false       | Display clock.                                                                             |
| time_format                       | KIOSK_TIME_FORMAT       | 12 \| 24                   | 24          | Display clock time in either 12 hour or 24 hour format. Can either be 12 or 24.            |
| show_date                         | KIOSK_SHOW_DATE         | bool                       | false       | Display the date.                                                                          |
| [date_format](#date-format)       | KIOSK_DATE_FORMAT       | string                     | DD/MM/YYYY  | The format of the date. default is day/month/year. See [date format](#date-format) for more information.|
| refresh                           | KIOSK_REFRESH           | int                        | 60          | The amount in seconds a image will be displayed for.                                       |
| disable_screensaver              | KIOSK_DISABLE_SCREENSAVER | bool                     | false       | Ask browser to request a lock that prevents device screens from dimming or locking. NOTE: I haven't been able to get this to work constantly on IOS. |
| show_archived                     | KIOSK_SHOW_ARCHIVED     | bool                       | false       | Allow assets marked as archived to be displayed.                                           |
| [album](#albums)                  | KIOSK_ALBUM             | []string                   | []          | The ID(s) of a specific album or albums you want to display. See [Albums](#albums) for more information. |
| [person](#people)                 | KIOSK_PERSON            | []string                   | []          | The ID(s) of a specific person or people you want to display. See [People](#people) for more information. |
| disable_ui                        | KIOSK_DISABLE_UI        | bool                       | false       | A shortcut to set show_time, show_date, show_image_time and image_date_format to false.    |
| hide_cursor                       | KIOSK_HIDE_CURSOR       | bool                       | false       | Hide cursor/mouse via CSS.                                                                 |
| font_size                         | KIOSK_FONT_SIZE         | int                        | 100         | The base font size for Kiosk. Default is 100% (16px). DO NOT include the % character.      |
| background_blur                   | KIOSK_BACKGROUND_BLUR   | bool                       | true        | Display a blurred version of the image as a background.                                    |
| [theme](#themes)                  | KIOSK_THEME             | fade \| solid              | fade        | Which theme to use. See [Themes](#themes) for more information.                            |
| [layout](#layouts)                | KIOSK_LAYOUT            | single \| splitview        | single      | Which layout to use. See [Layouts](#layouts) for more information.                         |
| [sleep_start](#sleep-mode)        | KIOSK_SLEEP_START       | string                     | ""          | Time (in 24hr format) to start sleep mode. See [Sleep mode](#sleep-mode) for more information. |
| [sleep_end](#sleep-mode)          | KIOSK_SLEEP_END         | string                     | ""          | Time (in 24hr format) to end sleep mode. See [Sleep mode](#sleep-mode) for more information. |
| [custom_css](#custom-css)         | N/A                     | bool                       | true        | Allow custom CSS to be used. See [Custom CSS](#custom-css) for more information.           |
| transition                        | KIOSK_TRANSITION        | none \| fade \| cross-fade | none        | Which transition to use when changing images.                                              |
| fade_transition_duration          | KIOSK_FADE_TRANSITION_DURATION | float               | 1           | The duration of the fade (in seconds) transition.                                          |
| cross_fade_transition_duration    | KIOSK_CROSS_FADE_TRANSITION_DURATION | float         | 1           | The duration of the cross-fade (in seconds) transition.                                    |
| show_progress                     | KIOSK_SHOW_PROGRESS     | bool                       | false       | Display a progress bar for when image will refresh.                                        |
| [image_fit](#image-fit)           | KIOSK_IMAGE_FIT         | cover \| contain \| none   | contain     | How your image will fit on the screen. Default is contain. See [Image fit](#image-fit) for more info. |
| [image_effect](#image-effects)        | KIOSK_IMAGE_EFFECT        | zoom \| smart-zoom    | ""          | Add an effect to images.                                                               |
| [image_effect_amount](#image-effects) | KIOSK_IMAGE_EFFECT_AMOUNT | int                   | 120         | Set the intensity of the image effect. Use a number between 100 (minimum) and higher, without the % symbol. |
| show_image_time                   | KIOSK_SHOW_IMAGE_TIME   | bool                       | false       | Display image time from METADATA (if available).                                           |
| image_time_format                 | KIOSK_IMAGE_TIME_FORMAT | 12 \| 24                   | 24          | Display image time in either 12 hour or 24 hour format. Can either be 12 or 24.            |
| show_image_date                   | KIOSK_SHOW_IMAGE_DATE   | bool                       | false       | Display the image date from METADATA (if available).                                       |
| [image_date_format](#date-format) | KIOSK_IMAGE_DATE_FORMAT | string                     | DD/MM/YYYY  | The format of the image date. default is day/month/year. See [date format](#date-format) for more information. |
| show_image_exif                   | KIOSK_SHOW_IMAGE_EXIF   | bool                       | false       | Display image Fnumber, Shutter speed, focal length, ISO from METADATA (if available).      |
| show_image_location               | KIOSK_SHOW_IMAGE_LOCATION | bool                     | false       | Display the image location from METADATA (if available).                                   |
<<<<<<< HEAD
| hide_countries                    | KIOSK_HIDE_COUNTRIES    | []string                   | []          | List of countries to hide from image_location                                                |
| show_image_id                     | KIOSK_SHOW_IMAGE_ID     | bool                       | false       | Display the image Immich ID.                                                               |

=======
| show_image_id                     | KIOSK_SHOW_IMAGE_ID     | bool                       | false       | Display the image Immich ID.                                   |
| [weather](#weather)               | N/A                     | []WeatherLocation          | []          | Display the current weather. See [weather](#weather) for more information.                 |
>>>>>>> 69ae375c

### Additional options
The below options are NOT configurable through URL params. In the `config.yaml` file they sit under `kiosk` (demo below and in example `config.yaml`)

```yaml
immich_url: "****"
immich_api_key: "****"
// all your other config options

// 👇 Additional options
kiosk:
  password: ""
  cache: true
  prefetch: true

```


| **yaml**          | **ENV**                 | **Value**    | **Default** | **Description**                                                                            |
|-------------------|-------------------------|--------------|-------------|--------------------------------------------------------------------------------------------|
| port              | KIOSK_PORT              | int          | 3000        | Which port Kiosk should use. NOTE that is port will need to be reflected in your compose file e.g. `KIOSK_PORT:HOST_PORT` |
| watch_config      | KIOSK_WATCH_CONFIG      | bool         | false       | Should Kiosk watch config.yaml file for changes. Reloads all connect clients if a change is detected. |
| password          | KIOSK_PASSWORD          | string       | ""          | Please see FAQs for more info. If set, requests MUST contain the password in the GET parameters  e.g. `http://192.168.0.123:3000?password=PASSWORD`. |
| cache             | KIOSK_CACHE             | bool         | true        | Cache selective Immich api calls to reduce unnecessary calls.                              |
| prefetch          | KIOSK_PREFETCH          | bool         | true        | Pre fetch assets in the background so images load much quicker when refresh timer ends.    |
| asset_weighting   | KIOSK_ASSET_WEIGHTING   | bool         | true        | Balances asset selection when multiple sources are used e.g. multiple people and albums. When enabled, sources with fewer assets will show less often. |


------

## Changing settings via URL
You can configure settings for individual devices through the URL. This feature is particularly useful when you need different settings for different devices, especially if the only input option available is a URL, such as with kiosk devices.

example:

`https://{URL}?refresh=120&background_blur=false&transition=none`

Thos above would set refresh to 120 seconds (2 minutes), turn off the background blurred image and remove all transitions for this device/browser.

------

## Albums

### Getting an albums ID from Immich:
1. Open Immich's web interface and click on "Albums" in the left hand navigation.
2. Click on the album you want the ID of.
3. The url will now look something like this `http://192.168.86.123:2283/albums/a04175f4-97bb-4d97-8d49-3700263043e5`.
4. The album ID is everything after `albums/`, so in this example it would be `a04175f4-97bb-4d97-8d49-3700263043e5`.

### How multiple albums work
When you specify multiple albums and/or people, Immich Kiosk creates a pool of all the requested person and album IDs.
For each image refresh, Kiosk randomly selects one ID from this pool and fetches an image associated with that album or person.

There are **three** ways you can set multiple albums:

> [!NOTE]
> These methods are applied in order of precedence. URL queries take highest priority, followed by environment variables, and finally the config.yaml file.
> Each subsequent method overwrites the settings from the previous ones.

1. via config.yaml file
```yaml
album:
  - ALBUM_ID
  - ALBUM_ID
```

2. via ENV in your docker-compose file use a `,` to separate IDs
```yaml
environment:
  KIOSK_ALBUM: "ALBUM_ID,ALBUM_ID,ALBUM_ID"
```

3. via url quires:

```
http://{URL}?album=ALBUM_ID&album=ALBUM_ID&album=ALBUM_ID
```

### Special album keywords

#### ` all `
Will use all albums.
e.g. `http://{URL}?album=all`

#### ` shared `
Will use only shared albums.
e.g. `http://{URL}?album=shared`

####  ` favorites ` or ` favourites `
Will use only favourited assets.
e.g. `http://{URL}?album=favorites` or `http://{URL}?album=favourites`

------

### People

### Getting a person's ID from Immich:
1. Open Immich's web interface and click on "Explore" in the left hand navigation.
2. Click on the person you want the ID of (you may have to click "view all" if you don't see them).
3. The url will now look something like this `http://192.168.86.123:2283/people/a04175f4-97bb-4d97-8d49-3700263043e5`.
4. The persons ID is everything after `people/`, so in this example it would be `a04175f4-97bb-4d97-8d49-3700263043e5`.

### How multiple people work
When you specify multiple people and/or albums, Immich Kiosk creates a pool of all the requested album and person IDs.
For each image refresh, Kiosk randomly selects one ID from this pool and fetches an image associated with that person or album.

There are **three** ways you can set multiple people ID's:

> [!NOTE]
> These methods are applied in order of precedence. URL queries take highest priority, followed by environment variables, and finally the config.yaml file.
> Each subsequent method overwrites the settings from the previous ones.

1. via config.yaml file

```yaml
person:
  - PERSON_ID
  - PERSON_ID
```

2. via ENV in your docker-compose file use a `,` to separate IDs

```yaml
environment:
  KIOSK_PERSON: "PERSON_ID,PERSON_ID,PERSON_ID"
```

3. via url quires

```
http://{URL}?person=PERSON_ID&person=PERSON_ID&person=PERSON_ID
```
------

## Image fit

This controls how the image will fit on your screen.
The options are:

### Contain (the default)
The image keeps its aspect ratio, but is resized to fit the whole screen. If the image is smaller than your screen, there will be some fuzzyness to your image.

### Cover
The image will cover the whole screen. To achieve this the image will mostly likely have some clipping/cropping and if the image is smaller than your screen, there will be some fuzzyness to your image.

### None
The image is centered and displayed "as is". If the image is larger than your screen it will be scaled down to fit your screen.

------

## Image effects

### zoom
> [!NOTE]
> [Image fit](#image-fit) is set to `cover` automatically when this effect is used.

This effect zooms in or out to add movement to your images, with the center of the image as the focal point.

### smart-zoom
> [!NOTE]
> [Image fit](#image-fit) is set to `cover` automatically when this effect is used.
> If the image has multiple faces, Kiosk calculates the center of all faces to use as the focal point.

Smart zoom works like the regular zoom but focuses on faces and includes both zooming and panning.

> [!TIP]
> To achieve a "Ken Burns" style effect change the `image_effect_amount` to somewhere between 200-400.

------

## Date format
> [!NOTE]
> Some characters, such as `/` and `:` are not allowed in URL params.
> So while you can set the date layout via URL params, I would suggest setting them via `config.yaml` or environment variables.


You can use the below values to create your preferred date layout.

| **Value**   | **Example output**  |
|-------------|--------------|
| YYYY        | 2024         |
| YY          | 24           |
| MMMM        | August       |
| MMM         | Aug          |
| MM          | 08           |
| M           | 8            |
| DDDD        | Monday       |
| DDD         | Mon          |
| DD          | 04           |
| D           | 4            |

### Date layout examples
These examples assume that today's date is the 22nd of August 2024.

* "YYYY-MM-DD"        => "2024-08-22"
* "YYYY/MM/DD"        => "2024/08/22"
* "YYYY:MM:DD"        => "2024:08:22"
* "YYYY MM DD"        => "2024 08 22"
* "YYYY MMM (DDD)"    => "2024 Aug (Thur)"
* "DDDD DD MMMM YYYY" => "Thursday 22 August 2024"

------

## Themes

### Fade (the default)
Soft gradient background for the clock and image metadata.

![Kiosk theme fade](/assets/theme-fade.jpeg)

### Solid
Solid background for the clock and image metadata.

![Kiosk theme solid](/assets/theme-solid.jpeg)

------

## Layouts

### Single (the default)
Display one image.

![Kiosk theme fade](/assets/theme-fade.jpeg)

### Splitview

> [!NOTE]
> Kiosk attempts to determine the orientation of each image. However, if an image lacks EXIF data,
> it may be displayed in an incorrect orientation (e.g., a portrait image shown in landscape format).

When a portrait image is fetched, Kiosk automatically retrieves a second portrait image\* and displays them side by side vertically. Landscape and square images are displayed individually.

\* If Kiosk is unable to retrieve a second unique image, the first image will be displayed individually.

![Kiosk layout splitview](/assets/layout-splitview.jpg)

### Splitview landscape

> [!NOTE]
> Kiosk attempts to determine the orientation of each image. However, if an image lacks EXIF data,
> it may be displayed in an incorrect orientation (e.g., a portrait image shown in landscape format).

When a landscape image is fetched, Kiosk automatically retrieves a second landscape image\* and displays them stacked horizontally. portrait and square images are displayed individually.

\* If Kiosk is unable to retrieve a second unique image, the first image will be displayed individually.

------

## Sleep mode

### Enabling Sleep Mode:
Setting both `sleep_start` and `sleep_end` using the 24 hour format will enable sleep mode.

### During Sleep Mode:
Kiosk will display a black screen and can optionally shows a faint clock if `show_time` or `show_date` and enabled.

### Examples
- Setting `sleep_start=22` and `sleep_end=7` will enable sleep mode from 22:00 (10pm) to 07:00 (7am).
- Setting `sleep_start=1332` and `sleep_end=1508` will enable sleep mode from 13:32 (1:32pm) to 15:08 (3:08pm).

------

# Custom CSS
> [!NOTE]
> Custom CSS is applied after all other styles, allowing you to override any default styles.

> [!WARNING]
> Be cautious when using custom CSS, as it may interfere with the normal functioning of Kiosk if not implemented correctly.
> While I'm happy to help with general Kiosk issues, I may not be able to provide specific support for problems related to custom CSS implementations.

Custom CSS allows you to further customize Kiosk's appearance beyond the built-in themes and settings.

To use custom CSS:
1. Create a file named `custom.css` in the same directory as your `docker-compose.yml` file.
2. Add your custom CSS rules to this file.
3. Mount the `custom.css` file in your container by adding the following line to the `volumes` section of your `docker-compose.yml`:
```yaml
volumes:
  - ./config:/config
  - ./custom.css:/custom.css
```
4. Restart your Kiosk container for the changes to take effect.

> [!TIP]
> Ensure that the path to your `custom.css` file is relative to your `docker-compose.yml` file.

There is a `custom.example.css` file included that contains all the CSS selectors used by Kiosk, which you can use as a reference for your customizations.

The custom CSS will apply to all devices connected to Kiosk by default.

To disable custom CSS for a specific device, add `custom_css=false` to the URL parameters e.g. `http://{URL}?cusom_css=false`

------

## Weather

> [!NOTE]
> To use the weather feature, you’ll need an API key from [OpenWeatherMap](https://openweathermap.org).

> [!TIP]
> OpenWeatherMap limits API usage to 60 calls per hour.
> Since the kiosk refreshes weather data every 10 minutes, you can monitor up to 6 locations with a single API key.

### Setting Up Weather Locations

You can configure multiple locations in the `config.yaml` file, and choose which one to display using the URL query `weather=NAME`.

### Weather Location Configuration Options:

| **Value**   | **Description** |
|-------------|-----------------|
| name        | The location’s display name (used in the URL query). |
| lat         | Latitude of the location. |
| lon         | Longitude of the location. |
| api         | OpenWeatherMap API key. |
| unit        | Units of measurement (`standard`, `metric`, or `imperial`). |
| lang        | Language code for weather descriptions (see the full list [here](https://openweathermap.org/current#multi)). |

### Example Configuration

Here’s an example of how to add London and New York to the config.yaml file. These locations would be selectable via the URL, like this:
http://{URL}?weather=london or http://{URL}?weather=new-york.

```yaml
 weather:
  - name: london
    lat: 51.5285262
    lon: -0.2663999
    api: API_KEY
    unit: metric
    lang: en

  - name: new-york
    lat: 40.6973709
    lon: -74.1444838
    api: API_KEY
    unit: imperial
    lang: en
```

------

## PWA

> [!NOTE]
> IOS does not allow PWA's to prevent the screen from going to sleep.
> A work around is to lauch Kiosk then enable the [guided access](https://support.apple.com/en-gb/guide/iphone/iph7fad0d10/ios) feature.

### IOS
1. Open Safari and navigate to Kiosk.
2. Tap on the share icon in Safari's navigation bar.
3. Scroll till you see "Add to Home Screen" and tap it.
4. Tap on the newly added Kiosk icon on your home screen!


------

## Home Assistant

> [!NOTE]
> These examples are community Kiosk implementations.
> I am unable to provide support for Home Assistant via issues.

While I did not create Kiosk with [Home Assistant](https://www.home-assistant.io) in mind. I thought it would be useful to add Kiosk implementations I have come across.

### Using Kiosk to add a slideshow in Home Assistant.

1. Open up the dahsboard you want to add the slideshow to in edit mode.
2. Hit "add card" and search "webpage".
3. Enter the your Immich Kiosk url in the URL field e.g. `http://192.168.0.123:3000`
4. If you want to have some specific settings for the slideshow you can add them to the *[URL](#changing-settings-via-url)

\* I would suggest disabling all the UI i.e. `http://192.168.0.123:3000?disable_ui=true`


### Using Immich Kiosk as an image source for Wallpanel in HomeAssistant:

```yaml
  wallpanel:
    enabled: true
    image_fit: cover
    idle_time: 10
    screensaver_entity: input_boolean.kiosk
    screensaver_stop_navigation_path: /dashboard-kiosk
    fullscreen: true
    display_time: 86400
    image_url: >-
      http://{immich-kiosk-url}/image?person=PERSON_1_ID&person=PERSON_2_ID
    cards:
      - type: vertical-stack
        cards:
          - type: custom:weather-card
            details: true
            forecast: true
            hourly_forecast: false
            name: Weather
            entity: weather.pirateweather
            current: true
            number_of_forecasts: '6'
          - type: custom:horizon-card
            darkMode: true
            showAzimuth: true
            showElevation: true
```


------

## FAQ

**Q: What is the difference between ImmichFrame and ImmichKiosk?**\
**A**:The main differences between ImmichFrame and ImmichKiosk are in how they are set up and how they interact with Immich:

- **ImmichFrame**: For individual devices
   - Installed on each device you want to use.
   - The device connects directly to Immich.
   - Data is processed on the device itself.

- **ImmichKiosk**: For multiple devices
   - Installed once on a central server.
   - Devices connect to it via a web browser, and it connects to Immich.
   - Data is processed by the Kiosk server.

In short, ImmichFrame is a 'one device, one installation, direct connection' setup, while ImmichKiosk is 'one installation, multiple devices, indirect connection.'"

![no-wifi icon](/assets/offline.svg)\
**Q: What is the no wifi icon?**\
**A**: This icon shows when the front end can't connect to the back end.

![flush cache icon](/assets/flush-cache.svg)\
**Q: What is this icon in the menu?**\
**A**: Clicking this icon tells Kiosk to delete all cached data and refresh the current device.

**Q: Can I use this to set Immich images as my Home Assistant dashboard background?**\
**A**: Yes! Just navigate to the dashboard with the view you wish to add the image background to.
Enter edit mode and click the ✏ next to the view you want to add the image to.
Then select the "background" tab and toggle on "Local path or web URL" and enter your url with path `/image` e.g. `http://192.168.0.123:3000/image`.
If you want to specify an album or a person you can also add that to the url e.g. `http://192.168.0.123:3000/image?album=ALBUM_ID`

**Q: Do I need to a docker service for each client?**\
**A**: You only need one docker service (or binary running) that your devices(s) will connect to.

**Q: Do I have to use port 3000?**\
**A**: Nope. Just change the host port in your docker compose file i.e. `- 3000:3000` to `- PORT_YOU_WANT:3000`


**Q: How do I set/use a password?**\
**A**: 👇

> [!WARNING]
> This feature is meant for edgecase scenarios and offers very little in terms of protection.
> If you are aiming to expose Kiosk beyond your local network, please investigate more secure alternatives.

via config.yaml file
```yaml
kiosk:
  password: 12345
```

via ENV in your docker-compose file
```yaml
environment:
  KIOSK_PASSWORD: "12345"
```


Then to access Kiosk you MUST add the password param in your URL e.g. http://{URL}?password=12345

------

## TODO / Roadmap
- Whitelist for people and albums
- Exclude list
- PWA (✔ basic implimetion)
- Ken Burns
- Splitview related images
- Splitview horizontal mode
- Docker/immich healthcheck?

------

## Support
If this project has been helpful to you and you wish to support me, you can do so with the button below 🙂.

[!["Buy Me A Coffee"](https://www.buymeacoffee.com/assets/img/custom_images/orange_img.png)](https://www.buymeacoffee.com/damongolding)

------

## Help

If you have found a bug or have an issue you can submit it [here](https://github.com/damongolding/immich-kiosk/issues/new/choose).

If you'd like to chat or need some informal help, feel free to find me in the Kiosk channel on the Immich discord server.

<a href="https://discord.com/channels/979116623879368755/1293191523927851099">
  <img style="height:32px!important" src="https://img.shields.io/badge/Immich%20Kiosk-Kiosk%20Discord?style=flat&logo=discord&logoColor=%23fff&labelColor=%235865F2&color=%235865F2" alt="Discord button">
</a>

<!-- LINKS & IMAGES -->
[immich-github-url]: https://github.com/immich-app/immich
[dietpi-url]: https://dietpi.com/docs/software/desktop/#chromium<|MERGE_RESOLUTION|>--- conflicted
+++ resolved
@@ -305,14 +305,8 @@
 | [image_date_format](#date-format) | KIOSK_IMAGE_DATE_FORMAT | string                     | DD/MM/YYYY  | The format of the image date. default is day/month/year. See [date format](#date-format) for more information. |
 | show_image_exif                   | KIOSK_SHOW_IMAGE_EXIF   | bool                       | false       | Display image Fnumber, Shutter speed, focal length, ISO from METADATA (if available).      |
 | show_image_location               | KIOSK_SHOW_IMAGE_LOCATION | bool                     | false       | Display the image location from METADATA (if available).                                   |
-<<<<<<< HEAD
 | hide_countries                    | KIOSK_HIDE_COUNTRIES    | []string                   | []          | List of countries to hide from image_location                                                |
-| show_image_id                     | KIOSK_SHOW_IMAGE_ID     | bool                       | false       | Display the image Immich ID.                                                               |
-
-=======
-| show_image_id                     | KIOSK_SHOW_IMAGE_ID     | bool                       | false       | Display the image Immich ID.                                   |
 | [weather](#weather)               | N/A                     | []WeatherLocation          | []          | Display the current weather. See [weather](#weather) for more information.                 |
->>>>>>> 69ae375c
 
 ### Additional options
 The below options are NOT configurable through URL params. In the `config.yaml` file they sit under `kiosk` (demo below and in example `config.yaml`)
